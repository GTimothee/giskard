--- conflicted
+++ resolved
@@ -60,10 +60,6 @@
     # defining the giskard dataset
     my_test_dataset = Dataset(test_df.head(), name="test dataset", target="Target")
 
-<<<<<<< HEAD
-    my_model.predict(my_test_dataset)
-=======
     my_model.predict(my_test_dataset)
 
-    validate_model(my_model, validate_ds=my_test_dataset)
->>>>>>> 111941d9
+    validate_model(my_model, validate_ds=my_test_dataset)