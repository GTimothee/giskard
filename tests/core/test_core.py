<<<<<<< HEAD
import json

=======
>>>>>>> d0464501
from pydantic import BaseModel
from typing import Optional

from giskard.core.core import CallableMeta
from giskard.datasets.base import Dataset
from giskard.registry.slicing_function import SlicingFunction
from giskard.push.push_test_catalog.catalog import test_diff_rmse_push
from giskard.testing.utils.utils import Direction


def func_test_func(model) -> None:
    """Some test func

    Parameters
    ----------
    model :
        some params
    """
    pass


def func_test_func_doc_google(
    model: BaseModel,
    dataset: Dataset,
    slicing_function: Optional[SlicingFunction] = None,
    threshold: float = 0.1,
    direction: Direction = Direction.Decreasing,
) -> str:
    """Test for difference in RMSE between a slice and full dataset.

    Checks if the RMSE on a sliced subset of the data is significantly
    different from the full dataset based on a threshold and direction.

    Can be used with pushes to test if problematic slices have worse RMSE.

    Args:
        model (BaseModel): Model to test
        dataset (Dataset): Full dataset
        slicing_function (Optional[SlicingFunction], optional): Function to slice dataset. Defaults to None.
        threshold (float, optional): Allowed RMSE difference. Defaults to 0.1.
        direction (Direction, optional): Whether slice RMSE should increase or decrease. Defaults to Direction.Decreasing.

    """
    return "OK"


def test_extract_doc(caplog):
    doc = CallableMeta.extract_doc(test_diff_rmse_push)
    assert "Test for difference in RMSE between a slice and full dataset" in doc.description
    assert {"model", "dataset", "slicing_function", "threshold", "direction"} == set(doc.parameters.keys())

    assert caplog.text == ""


def test_extract_doc_warnings(caplog):
    CallableMeta.extract_doc(func_test_func)
    assert "test_func is missing type hinting for params model" in caplog.text


def test_extract_doc_google(caplog):
    doc = CallableMeta.extract_doc(func_test_func_doc_google)
    assert "Test for difference in RMSE between a slice and full dataset" in doc.description
    assert {"model", "dataset", "slicing_function", "threshold", "direction"} == set(doc.parameters.keys())
    assert caplog.text == ""<|MERGE_RESOLUTION|>--- conflicted
+++ resolved
@@ -1,9 +1,5 @@
-<<<<<<< HEAD
-import json
+from pydantic import BaseModel
 
-=======
->>>>>>> d0464501
-from pydantic import BaseModel
 from typing import Optional
 
 from giskard.core.core import CallableMeta
