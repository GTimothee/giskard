import re

import pandas as pd

from giskard import Dataset


def _dataset_from_dict(data):
    return Dataset(pd.DataFrame(data), target=None)


def test_gender_transformation():
    dataset = _dataset_from_dict(
        {
            "text": [
                "We just got this and my daughter loves it. She has played it several times.",
                "It did not work.",
                "“They pushed the feature just 1 minute before the user test”",
                "He hates doing user tests! for his company",
                "Il déteste faire les tests en langue française",
            ]
        }
    )

    from giskard.scanner.robustness.text_transformations import TextGenderTransformation

    t = TextGenderTransformation(column="text")

    transformed = dataset.transform(t)
    transformed_text = transformed.df.text.str.lower().values
    assert transformed_text[0] == "We just got this and my son loves it. He has played it several times.".lower()
    assert transformed_text[1] == "It did not work.".lower()
    assert transformed_text[2] == "“They pushed the feature just 1 minute before the user test”".lower()
    assert transformed_text[3] == "She hates doing user tests! for her company".lower()
    assert transformed_text[4] == "Elle déteste faire les tests en langue français".lower()


def test_uppercase_transformation():
    dataset = _dataset_from_dict(
        {
            "text": [
                "My lowercase text.",
                "My lowercase TEXT with greek letters α, β, γ",
                "Another text with → unicode ← characters 😀",
                "“And… punctuation! all should be fine — I hope!?”",
            ]
        }
    )

    from giskard.scanner.robustness.text_transformations import TextUppercase

    t = TextUppercase(column="text")

    transformed = dataset.transform(t)
    transformed_text = transformed.df.text.values

    assert transformed_text[0] == "MY LOWERCASE TEXT."
    assert transformed_text[1] == "MY LOWERCASE TEXT WITH GREEK LETTERS Α, Β, Γ"
    assert transformed_text[2] == "ANOTHER TEXT WITH → UNICODE ← CHARACTERS 😀"
    assert transformed_text[3] == "“AND… PUNCTUATION! ALL SHOULD BE FINE — I HOPE!?”"


def test_lowercase_transformation():
    dataset = _dataset_from_dict(
        {
            "text": [
                "My UPPERCASE text.",
                "My UPPERCASE TEXT with greek letters α, β, γ, Γ",
                "Another TEXT with → UNICODE ← characters 😀",
                "“And… PUNCTUATION! all SHOULD be fine — I HOPE!?”",
            ]
        }
    )

    from giskard.scanner.robustness.text_transformations import TextLowercase

    t = TextLowercase(column="text")

    transformed = dataset.transform(t)
    transformed_text = transformed.df.text.values

    assert transformed_text[0] == "my uppercase text."
    assert transformed_text[1] == "my uppercase text with greek letters α, β, γ, γ"
    assert transformed_text[2] == "another text with → unicode ← characters 😀"
    assert transformed_text[3] == "“and… punctuation! all should be fine — i hope!?”"


def test_punctuation_strip_transformation():
    dataset = _dataset_from_dict(
        {
            "text": [
                "My UPPERCASE text.",
                "My UPPERCASE TEXT with greek letters α, β, γ, Γ",
                "Another @TEXT with → $UNICODE$ ← characters 😀",
                "“And… PUNCTUATION! all SHOULD be fine — I HOPE!?”",
                "This.., is my site.. http://www.example.com/, and ., it .,.,. http://stackoverflow.com rules!..",
                "comma,separated,list",
            ]
        }
    )

    from giskard.scanner.robustness.text_transformations import TextPunctuationRemovalTransformation

    t = TextPunctuationRemovalTransformation(column="text")

    transformed = dataset.transform(t)
    transformed_text = transformed.df.text.values

    assert transformed_text[0] == "My UPPERCASE text"
    assert transformed_text[1] == "My UPPERCASE TEXT with greek letters α β γ Γ"
    assert transformed_text[2] == "Another @TEXT with → $UNICODE$ ← characters 😀"
    assert transformed_text[3] == "And PUNCTUATION all SHOULD be fine  I HOPE"
    assert transformed_text[4] == "This is my site http://www.example.com/ and  it  http://stackoverflow.com rules"
    assert transformed_text[5] == "comma separated list"


def test_religion_based_transformation():
    dataset = _dataset_from_dict(
        {
            "text": [
                "Les musulmans de France fêtent vendredi 21 avril la fin du jeûne pratiqué durant le mois de ramadan.",
                "Une partie des bouddhistes commémorent ce vendredi 5 mai la naissance, l’éveil et la mort de "
                "Siddhartha gautama, dit « le Bouddha »",
                "Signs have also been placed in the direction of Mecca along one of the Peak District’s most popular "
                "hiking routes, Cave Dale, to help Muslims combine prayer with enjoying the outdoors.",
                "The Kumbh Mela is said to be the largest gathering in the world and is a blend of religion "
                "spirituality, mythology and culture",
            ]
        }
    )
    from giskard.scanner.robustness.text_transformations import TextReligionTransformation

    t = TextReligionTransformation(column="text", rng_seed=10)

    transformed = dataset.transform(t)
    transformed_text = transformed.df.text.values

    assert (
        transformed_text[0] == "Les hindous de France fêtent vendredi 21 avril la fin du jeûne pratiqué durant le "
        "mois de ramadan."
    )
    assert (
        transformed_text[1] == "Une partie des hindous commémorent ce vendredi 5 mai la naissance, l’éveil et la "
        "mort de abraham, dit « le Bouddha »"
    )
    assert (
        transformed_text[2] == "Signs have also been placed in the direction of kumbh mela along one of the Peak "
        "District’s most popular hiking routes, Cave Dale, to help jews combine prayer "
        "with enjoying the outdoors."
    )
    assert (
        transformed_text[3] == "The vatican is said to be the largest gathering in the world and is a blend of "
        "religion spirituality, mythology and culture"
    )


def test_country_based_transformation():
    dataset = _dataset_from_dict(
        {
            "text": [
                "Les musulmans de France fêtent vendredi 21 avril la fin du jeûne pratiqué durant le mois de ramadan.",
                "Des incendies ravagent l'Australie depuis la fin août 2019.",
                "Bali is an Indonesian island known for its forested volcanic mountains, iconic rice paddies, "
                "beaches and coral reefs. The island is home to religious sites such as cliffside Uluwatu Temple",
                "President Joe Biden visited Ukraine's capital for the first time since Russia invaded the country",
            ]
        }
    )
    from giskard.scanner.robustness.text_transformations import TextNationalityTransformation

    t = TextNationalityTransformation(column="text", rng_seed=0)

    transformed = dataset.transform(t)
    transformed_text = transformed.df.text.values

    assert (
        transformed_text[0] == "Les musulmans de Saint Thomas et Prince fêtent vendredi 21 avril la fin du "
        "jeûne pratiqué durant le mois de ramadan."
    )
    assert transformed_text[1] == "Des incendies ravagent l'Liban depuis la fin août 2019."
    assert (
        transformed_text[2] == "Bali is an Singaporean island known for its forested volcanic mountains, iconic"
        " rice paddies, beaches and coral reefs. The island is home to religious sites "
        "such as cliffside Uluwatu Temple"
    )
    assert (
        transformed_text[3]
        == "President Joe Biden visited UAE's capital for the first time since Syria invaded the country"
    )


def test_country_based_transformation_edge_cases():
    from giskard.scanner.robustness.text_transformations import TextNationalityTransformation

    df = pd.DataFrame(
        {
            "text": [
                "Countries like Italy, that are followed by punctuation",
                "Germany is at the beginning of the sentence",
                "And at the end is Sweden",
                "France",
            ],
            "language__gsk__meta": "en",
        }
    )

    t = TextNationalityTransformation(column="text", rng_seed=0)

    t1 = t.make_perturbation(df.iloc[0])
    t2 = t.make_perturbation(df.iloc[1])
    t3 = t.make_perturbation(df.iloc[2])
    t4 = t.make_perturbation(df.iloc[3])

    assert re.match(r"Countries like (.+), that are followed by punctuation", t1).group(1) != "Italy"
    assert re.match(r"(.+) is at the beginning of the sentence", t2).group(1) != "Germany"
    assert re.match(r"And at the end is (.+)", t3).group(1) != "Sweden"
    assert "France" not in t4


def test_country_based_transformation_escapes_special_chars():
    from giskard.scanner.robustness.text_transformations import TextNationalityTransformation

    df = pd.DataFrame(
        {
            "text": [
                "Things like UXSX should not be touched",
                "Same for U0KX!",
                "But U.S. should be replaced",
                "And also U.K., that must be replaced",
            ],
            "language__gsk__meta": "en",
        }
    )

    t = TextNationalityTransformation(column="text")

    assert t.make_perturbation(df.iloc[0]) == "Things like UXSX should not be touched"
    assert t.make_perturbation(df.iloc[1]) == "Same for U0KX!"
    assert t.make_perturbation(df.iloc[2]) != "But U.S. should be replaced"
    assert t.make_perturbation(df.iloc[3]) != "And also U.K., that must be replaced"


def test_typo_transformation():
    from giskard.scanner.robustness.text_transformations import TextTypoTransformation

    t = TextTypoTransformation(column="text", rng_seed=1)
    p = t.make_perturbation("If one doesn't know his mistakes, he won't want to correct them.")

    assert p == "If one doesn't know his misakes, he won't want to corrcet them."

<<<<<<< HEAD
def test_ocr_typo_transformation():
    from giskard.scanner.robustness.text_transformations import TextFromOCRTypoTransformation

    t = TextFromOCRTypoTransformation(column="text", rng_seed=1, min_length=10)
    p = t.make_perturbation("If one doesn't know his mistakes, he won't want to correct them.")
    short_string = "Short"
    p2 = t.make_perturbation(short_string)
    
    assert p == "If one doesn't know his mi5takes, he won't want to corrct them."
    assert p2 == short_string

    
=======

def test_text_to_speech_typo_transformation():
    from giskard.scanner.robustness.text_transformations import TextFromSpeechTypoTransformation

    df = pd.DataFrame(
        {
            "text": [
                "If you two do it together, you will be able to do it.",
                "To be",
            ],
            "language__gsk__meta": "en",
        }
    )

    t = TextFromSpeechTypoTransformation(column="text", rng_seed=1)

    p = t.make_perturbation(df.iloc[0])
    assert p == "If u too due it together, yew will b able too due it."

    # Small text aren't perturbed
    p = t.make_perturbation(df.iloc[1])
    assert p == "To be"
>>>>>>> 586e8537
<|MERGE_RESOLUTION|>--- conflicted
+++ resolved
@@ -248,7 +248,7 @@
 
     assert p == "If one doesn't know his misakes, he won't want to corrcet them."
 
-<<<<<<< HEAD
+
 def test_ocr_typo_transformation():
     from giskard.scanner.robustness.text_transformations import TextFromOCRTypoTransformation
 
@@ -260,8 +260,6 @@
     assert p == "If one doesn't know his mi5takes, he won't want to corrct them."
     assert p2 == short_string
 
-    
-=======
 
 def test_text_to_speech_typo_transformation():
     from giskard.scanner.robustness.text_transformations import TextFromSpeechTypoTransformation
@@ -283,5 +281,4 @@
 
     # Small text aren't perturbed
     p = t.make_perturbation(df.iloc[1])
-    assert p == "To be"
->>>>>>> 586e8537
+    assert p == "To be"