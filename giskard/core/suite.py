--- conflicted
+++ resolved
@@ -431,7 +431,7 @@
 
         return SuiteTestDTO(
             id=self.suite_test_id,
-            testUuid=self.giskard_test.upload(client),
+            testUuid=self.giskard_test.upload(client, project_key),
             functionInputs=params,
             displayName=self.display_name,
         )
@@ -715,42 +715,7 @@
         if uploaded_uuid_status is None:
             uploaded_uuid_status = dict()
 
-<<<<<<< HEAD
-        for t in self.tests:
-            params = dict(
-                {
-                    pname: build_test_input_dto(
-                        client,
-                        p,
-                        pname,
-                        t.giskard_test.meta.args[pname].type,
-                        project_key,
-                        uploaded_uuid_status,
-                    )
-                    for pname, p in t.provided_inputs.items()
-                    if pname in t.giskard_test.meta.args
-                }
-            )
-
-            kwargs_params = [
-                f"{get_imports_code(value)}\nkwargs[{repr(pname)}] = {repr(value)}"
-                for pname, value in t.provided_inputs.items()
-                if pname not in t.giskard_test.meta.args
-            ]
-            if len(kwargs_params) > 0:
-                params["kwargs"] = TestInputDTO(name="kwargs", value="\n".join(kwargs_params), type="Kwargs")
-
-            suite_tests.append(
-                SuiteTestDTO(
-                    id=t.suite_test_id,
-                    testUuid=t.giskard_test.upload(client, project_key),
-                    functionInputs=params,
-                    displayName=t.display_name,
-                )
-            )
-=======
         suite_tests = [test.to_dto(client, project_key, uploaded_uuid_status) for test in self.tests]
->>>>>>> 551de09d
 
         return TestSuiteDTO(name=self.name, project_key=project_key, tests=suite_tests, function_inputs=list())
 
