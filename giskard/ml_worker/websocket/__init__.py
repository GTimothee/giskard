--- conflicted
+++ resolved
@@ -5,11 +5,8 @@
 import pydantic
 from packaging import version
 from pydantic import Field
-<<<<<<< HEAD
 from typing import Dict, List, Optional
 from uuid import UUID
-=======
->>>>>>> c34349d1
 
 from giskard.core.validation import ConfiguredBaseModel
 
