--- conflicted
+++ resolved
@@ -1,11 +1,7 @@
 from dataclasses import dataclass
-<<<<<<< HEAD
 from typing import Sequence, Optional
 from abc import ABC, abstractmethod
-=======
 
-from typing import Sequence
->>>>>>> ef802a2c
 
 from ..client import LLMClient, get_default_client
 from ..errors import LLMGenerationError
