<p align="center">
  <img alt="giskardlogo" src="https://github.com/Giskard-AI/giskard/blob/9f9f9994ab5deb503ed9c64e672982432a493cca/readme/giskard_logo.png?raw=true">
</p>
<h1 align="center" weight='300' >The testing framework dedicated to ML models, from tabular to LLMs</h1>
<h3 align="center" weight='300' >Scan AI models to detect risks of biases, performance issues and errors. In 4 lines of code. </h3>
<p align="center">
   <a href="https://github.com/Giskard-AI/giskard/releases">
      <img alt="GitHub release" src="https://img.shields.io/github/v/release/Giskard-AI/giskard">
  </a>
 <a href="https://github.com/Giskard-AI/giskard/blob/main/LICENSE">
     <img alt="GitHub" src="https://img.shields.io/badge/License-Apache_2.0-blue.svg">
 </a>
  <a href="https://github.com/Giskard-AI/giskard/actions/workflows/build.yml">
    <img alt="build" src="https://github.com/Giskard-AI/giskard/actions/workflows/build.yml/badge.svg?branch=main"/>
 </a>
  <a href="https://gisk.ar/discord">
    <img alt="Giskard on Discord" src="https://img.shields.io/discord/939190303397666868?label=Discord"/>
  </a>
  <a rel="me" href="https://fosstodon.org/@Giskard"></a>
</p>
<h3 align="center">
   <a href="https://docs.giskard.ai/en/latest/getting-started/quickstart.html"><b>Documentation</b></a> &bull;
   <a href="https://www.giskard.ai/knowledge-categories/blog/?utm_source=github&utm_medium=github&utm_campaign=github_readme&utm_id=readmeblog"><b>Blog</b></a> &bull;  
  <a href="https://www.giskard.ai/?utm_source=github&utm_medium=github&utm_campaign=github_readme&utm_id=readmeblog"><b>Website</b></a> &bull;
  <a href="https://gisk.ar/discord"><b>Discord Community</b></a> &bull;
  <a href="https://www.giskard.ai/about?utm_source=github&utm_medium=github&utm_campaign=github_readme&utm_id=readmeblog#advisors"><b>Advisors</b></a>
 </h3>
<br />

## Table of contents
1. [What is Giskard?](#what-is-giskard)
2. [Getting started](#getting-started)
  * [Installation](#installation)
  * [Scan your model to detect vulnerabilities](#scan-your-model-to-detect-vulnerabilities)
  * [Automatically generate a test suite](#automatically-generate-a-test-suite-based-on-the-scan-results)
  * [Upload your test suite to the Giskard server](#upload-your-test-suite-to-the-giskard-server)
3. [How to contribute](#how-to-contribute)
4. [Like what we're doing?](#like-what-were-doing)


<div id="what-is-giskard">

## What is Giskard?

**Giskard is an open-source testing framework dedicated to ML models, from tabular models to LLMs.**

Testing Machine Learning applications can be tedious. Since ML models depend on data, testing scenarios depend on the domain specificities and are often infinite. 

<p align="center">
<strong>Where to start testing? Which tests to implement? What issues to cover? How to implement the tests?</strong>
</p>

<p align="center">
  <img src="https://giskard.readthedocs.io/en/latest/_images/hey.png" alt="hey" width="20%">
</p>

At Giskard, we believe that Machine Learning needs its own testing framework. Created by ML engineers for ML engineers, Giskard enables you to:

- **Scan your model to find dozens of vulnerabilities**: The Giskard scan automatically detects vulnerability issues such as performance bias, data leakage, unrobustness, spurious correlation, overconfidence, underconfidence, unethical issue, etc.

<p align="center">
  <img src="https://github.com/Giskard-AI/giskard/blob/9f9f9994ab5deb503ed9c64e672982432a493cca/readme/scan_example.png?raw=true" alt="Scan Example" width="700px">
</p>

- **Instantaneously generate domain-specific tests**: Giskard automatically generates relevant tests based on the vulnerabilities detected by the scan. You can easily customize the tests depending on your use case by defining domain-specific data slicers and transformers as fixtures of your test suites.

<p align="center">
  <img src="https://github.com/Giskard-AI/giskard/blob/9f9f9994ab5deb503ed9c64e672982432a493cca/readme/test_suite_example.png?raw=true" alt="Scan Example" width="700px">
</p>

- **Leverage the Quality Assurance best practices of the open-source community**: The Giskard catalog enables you to easily contribute and load data slicing & transformation functions such as AI-based detectors (toxicity, hate, etc.), generators (typos, paraphraser, etc.), or evaluators. Inspired by the Hugging Face philosophy, the aim of Giskard is to become the open-source hub of ML Quality Assurance.

<p align="center">
  <img src="https://github.com/Giskard-AI/giskard/blob/9f9f9994ab5deb503ed9c64e672982432a493cca/readme/catalog_example.png?raw=true" alt="Scan Example" width="700px">
</p>

And of course, Giskard works with any model, any environment and integrates seamlessly with your favorite tools ⤵️ <br/>
<p align="center">
  <img width='600' src="https://github.com/Giskard-AI/giskard/blob/9f9f9994ab5deb503ed9c64e672982432a493cca/readme/tools.png?raw=true">
</p>
<br/>
</div>

<div id="getting-started">

## Getting started

<div id="installation">

### Installation
```sh
pip install "giskard[server]>=2.0.0b" -U

giskard server start
```

That's it. Access at http://localhost:19000
</div>
<div id="scan-your-model-to-detect-vulnerabilities">

### Scan your model to detect vulnerabilities

After having wrapped your [model](https://docs.giskard.ai/en/latest/guides/wrap_model/index.html) & [dataset](https://docs.giskard.ai/en/latest/guides/wrap_dataset/index.html), you can scan your model for vulnerabilities using:

```python
import giskard

# Replace this with your own data & model creation.
df = giskard.demo.titanic_df()
demo_data_processing_function, demo_sklearn_model = giskard.demo.titanic_pipeline()

# Wrap your Pandas DataFrame with Giskard.Dataset (test set, a golden dataset, etc.). Check the dedicated doc page: https://docs.giskard.ai/en/latest/guides/wrap_dataset/index.html
giskard_dataset = giskard.Dataset(
    df=df,  # A pandas.DataFrame that contains the raw data (before all the pre-processing steps) and the actual ground truth variable (target).
    target="Survived",  # Ground truth variable
    name="Titanic dataset", # Optional
    cat_columns=['Pclass', 'Sex', "SibSp", "Parch", "Embarked"]  # List of categorical columns. Optional, but is a MUST if available. Inferred automatically if not.
)

# Wrap your model with Giskard.Model. Check the dedicated doc page: https://docs.giskard.ai/en/latest/guides/wrap_model/index.html
# you can use any tabular, text or LLM models (PyTorch, HuggingFace, LangChain, etc.),
# for classification, regression & text generation.
def prediction_function(df):
    # The pre-processor can be a pipeline of one-hot encoding, imputer, scaler, etc.
    preprocessed_df = demo_data_processing_function(df)
    return demo_sklearn_model.predict_proba(preprocessed_df)

giskard_model = giskard.Model(
    model=prediction_function,  # A prediction function that encapsulates all the data pre-processing steps and that could be executed with the dataset used by the scan.
    model_type="classification",  # Either regression, classification or text_generation.
    name="Titanic model",  # Optional
    classification_labels=demo_sklearn_model.classes_,  # Their order MUST be identical to the prediction_function's output order
    feature_names=['PassengerId', 'Pclass', 'Name', 'Sex', 'Age', 'SibSp', 'Parch', 'Fare', 'Embarked'],  # Default: all columns of your dataset
    # classification_threshold=0.5,  # Default: 0.5
)

# Then apply the scan
scan_results = giskard.scan(giskard_model, giskard_dataset)
```

Once the scan completes, you can display the results directly in your notebook:

```python
display(scan_results)  # in your notebook
```
</div>

<div id="automatically-generate-a-test-suite-based-on-the-scan-results">

### Automatically generate a test suite based on the scan results

If the scan found potential issues in your model, you can automatically generate a test suite.

Generating a test suite from your scan results will enable you to:
- Turn the issues you found into actionable tests that you can directly integrate in your CI/CD pipeline
- Diagnose your vulnerabilities and debug the issues you found in the scan

```python
test_suite = scan_results.generate_test_suite("My first test suite")

# You can run the test suite locally to verify that it reproduces the issues
test_suite.run()
```
</div>
<div id="upload-your-test-suite-to-the-giskard-server">

### Upload your test suite to the Giskard server

You can then upload the test suite to the local Giskard server. This will enable you to:
- Compare the quality of different models to decide which one to promote
- Debug your tests to diagnose the identified issues
- Create more domain-specific tests relevant to your use case
- Share results, and collaborate with your team to integrate business feedback

First, install the Giskard server by following [this documentation](https://docs.giskard.ai/en/latest/guides/installation_app/index.html)

```python
# Create a Giskard client after having installed the Giskard server (see documentation)
<<<<<<< HEAD
key = "API_KEY"  # Find it in Settings in the Giskard server
client = GiskardClient(
    url="http://localhost:19000", key=key  # URL of your Giskard instance
=======
token = "API_TOKEN"  # Find it in Settings in the Giskard server
client = giskard.GiskardClient(
    url="http://localhost:19000", token=token  # URL of your Giskard instance
>>>>>>> 27e4fae1
)

my_project = client.create_project("my_project", "PROJECT_NAME", "DESCRIPTION")

# Upload to the current project
test_suite.upload(client, "my_project")

```
    
For more information on uploading to your local Giskard server, go to the [Upload an object to the Giskard server](https://docs.giskard.ai/en/latest/guides/upload/index.html) page.
</div>
</div>

<div id="how-to-contribute">

## How to contribute
We welcome contributions from the Machine Learning community!

Read this [guide](https://github.com/Giskard-AI/giskard/blob/main/CONTRIBUTING.md) to get started.
</div>
<br />
<div id="like-what-were-doing">

## Like what we're doing?

🌟 [Leave us a star](https://github.com/Giskard-AI/giskard), it helps the project to get discovered by others and keeps us motivated to build awesome open-source tools! 🌟

❤️ You can also [sponsor us](https://github.com/sponsors/Giskard-AI) on GitHub. With a monthly sponsor subscription, you can get a sponsor badge and get your bug reports prioritized. We also offer one-time sponsoring if you want us to get involved in a consulting project, run a workshop, or give a talk at your company.
</div><|MERGE_RESOLUTION|>--- conflicted
+++ resolved
@@ -176,15 +176,9 @@
 
 ```python
 # Create a Giskard client after having installed the Giskard server (see documentation)
-<<<<<<< HEAD
 key = "API_KEY"  # Find it in Settings in the Giskard server
-client = GiskardClient(
+client = giskard.GiskardClient(
     url="http://localhost:19000", key=key  # URL of your Giskard instance
-=======
-token = "API_TOKEN"  # Find it in Settings in the Giskard server
-client = giskard.GiskardClient(
-    url="http://localhost:19000", token=token  # URL of your Giskard instance
->>>>>>> 27e4fae1
 )
 
 my_project = client.create_project("my_project", "PROJECT_NAME", "DESCRIPTION")
