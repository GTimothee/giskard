--- conflicted
+++ resolved
@@ -1,13 +1,7 @@
 import pytest
 
-<<<<<<< HEAD
-from giskard.core.model import Model
-from giskard.ml_worker.core.dataset import Dataset
-=======
-from giskard.client.giskard_client import GiskardClient
 from giskard.models.base import BaseModel
 from giskard.datasets.base import Dataset
->>>>>>> c8181988
 from giskard.ml_worker.core.suite import Suite, SuiteInput
 from giskard.ml_worker.testing.tests.performance import test_auc, test_f1, test_diff_f1, AucTest
 from tests.utils import MockedClient
@@ -88,7 +82,6 @@
     )
 
 
-<<<<<<< HEAD
 def test_multiple_execution_of_same_test(german_credit_data: Dataset, german_credit_model: Model):
     first_half = german_credit_data.slice(lambda df: df.head(len(df) // 2))
     last_half = german_credit_data.slice(lambda df: df.tail(len(df) // 2))
@@ -105,10 +98,7 @@
     assert len(result[1].items()) == 3
 
 
-def test_giskard_test_class(german_credit_data: Dataset, german_credit_model: Model):
-=======
 def test_giskard_test_class(german_credit_data: Dataset, german_credit_model: BaseModel):
->>>>>>> c8181988
     shared_input = SuiteInput("dataset", Dataset)
 
     assert (
@@ -118,26 +108,11 @@
     )
 
 
-<<<<<<< HEAD
-def test_save_suite(german_credit_data: Dataset, german_credit_model: Model):
+def test_save_suite(german_credit_data: Dataset, german_credit_model: BaseModel):
     with MockedClient() as (client, mr):
         Suite().add_test(test_auc, threshold=0.2, actual_slice=german_credit_data).add_test(
             test_f1, threshold=0.2, actual_slice=german_credit_data
         ).save(client, "test_project_key")
-=======
-@httpretty.activate(verbose=True, allow_net_connect=False)
-def test_save_suite(german_credit_data: Dataset, german_credit_model: BaseModel):
-    api_pattern = re.compile(r"http://giskard-host:12345/api/v2/.*")
-
-    httpretty.register_uri(httpretty.POST, api_pattern)
-
-    client = GiskardClient(url, token)
-
-    Suite().add_test(test_auc, threshold=0.2, actual_slice=german_credit_data).add_test(
-        test_f1, threshold=0.2, actual_slice=german_credit_data
-    ).save(client, "test_project_key")
-
->>>>>>> c8181988
 
 # def test_save_suite_real(german_credit_data: Dataset, german_credit_model: BaseModel):
 #    client = GiskardClient("http://localhost:9000", "")
