import pytest

from giskard import test, scan
from giskard.core.suite import Suite, SuiteInput
from giskard.datasets.base import Dataset
from giskard.ml_worker.testing.registry.slicing_function import SlicingFunction, slicing_function
from giskard.ml_worker.testing.test_result import TestMessageLevel
from giskard.models.base import BaseModel
from giskard.testing.tests.performance import test_auc, test_f1, test_diff_f1


def _assert_html_generation_does_no_fail(test_suite_result):
    try:
        test_suite_result._repr_html_()
    except:  # noqa
        assert False, "An error arose when trying to generate html for test_suite_result"


@test()
def _test_a_greater_b(a: int, b: int):
    return a > b


def test_a_greater_b_fail():
    test_suite_result = Suite().add_test(_test_a_greater_b(1, 2)).run()

    assert not test_suite_result.passed
    _assert_html_generation_does_no_fail(test_suite_result)


def test_a_greater_b_pass():
    test_suite_result = Suite().add_test(_test_a_greater_b(2, 1)).run()

    assert test_suite_result.passed
    _assert_html_generation_does_no_fail(test_suite_result)


def test_missing_arg():
    with pytest.raises(Exception, match="Missing 1 required parameters: {'b': <class 'int'>}"):
        Suite().add_test(_test_a_greater_b(a=2)).run()


def test_missing_args():
    with pytest.raises(Exception, match="Missing 2 required parameters: {'a': <class 'int'>, 'b': <class 'int'>}"):
        Suite().add_test(_test_a_greater_b()).run()


def test_missing_arg_one_global():
    with pytest.raises(Exception, match="Missing 1 required parameters: {'b': <class 'int'>}"):
        Suite().add_test(_test_a_greater_b()).run(a=2)


def test_all_global():
    test_suite_result = Suite().add_test(_test_a_greater_b()).run(a=2, b=1)

    assert test_suite_result.passed
    _assert_html_generation_does_no_fail(test_suite_result)


def test_argument_overriden():
    test_suite_result = Suite().add_test(_test_a_greater_b(a=1, b=2)).run(a=3)

    assert test_suite_result.passed
    _assert_html_generation_does_no_fail(test_suite_result)


def test_multiple(german_credit_data: Dataset, german_credit_model: BaseModel):
    test_suite_result = (
        Suite()
        .add_test(test_auc(threshold=0.2))
        .add_test(test_f1(threshold=0.2))
        .run(dataset=german_credit_data, model=german_credit_model)
    )

    assert test_suite_result.passed
    _assert_html_generation_does_no_fail(test_suite_result)


def test_all_inputs_exposed_and_shared(german_credit_data, german_credit_model):
    test_suite_result = (
        Suite()
        .add_test(test_auc())
        .add_test(test_f1())
        .add_test(_test_a_greater_b())
        .run(dataset=german_credit_data, model=german_credit_model, threshold=0.2, a=2, b=1)
    )

    assert test_suite_result.passed
    _assert_html_generation_does_no_fail(test_suite_result)


def test_shared_input(german_credit_model: BaseModel, german_credit_data: Dataset):
    last_half = german_credit_data.slice(SlicingFunction(lambda df: df.tail(len(df) // 2), row_level=False))

    shared_input = SuiteInput("dataset", Dataset)

    test_suite_result = (
        Suite()
        .add_test(test_auc(dataset=shared_input, threshold=0.2))
        .add_test(test_f1(dataset=shared_input, threshold=0.2))
        .add_test(test_diff_f1(threshold=0.2, actual_dataset=shared_input))
        .run(model=german_credit_model, dataset=german_credit_data, reference_dataset=last_half)
    )
    assert test_suite_result.passed
    _assert_html_generation_does_no_fail(test_suite_result)


def test_multiple_execution_of_same_test(german_credit_data: Dataset, german_credit_model: BaseModel):
    first_half = german_credit_data.slice(SlicingFunction(lambda df: df.head(len(df) // 2), row_level=False))
    last_half = german_credit_data.slice(SlicingFunction(lambda df: df.tail(len(df) // 2), row_level=False))

    shared_input = SuiteInput("dataset", Dataset)

    result = (
        Suite()
        .add_test(test_auc(dataset=shared_input, threshold=0.2))
        .add_test(test_auc(dataset=shared_input, threshold=0.25))
        .add_test(test_auc(dataset=shared_input, threshold=0.3))
        .run(
            model=german_credit_model,
            dataset=german_credit_data,
            actual_dataset=first_half,
            reference_dataset=last_half,
        )
    )

    assert result.passed
    assert len(result.results) == 3
    _assert_html_generation_does_no_fail(result)


def test_giskard_test_class(german_credit_data: Dataset, german_credit_model: BaseModel):
    shared_input = SuiteInput("dataset", Dataset)

    assert (
        Suite()
        .add_test(test_auc(dataset=shared_input, threshold=0.2))
        .run(model=german_credit_model, dataset=german_credit_data)
        .passed
    )


def test_execution_error(german_credit_data: Dataset, german_credit_model: BaseModel):
    shared_input = SuiteInput("dataset", Dataset)

    @slicing_function(row_level=False)
    def empty_slice(x):
        return x.iloc[[]]

    result = (
        Suite()
        .add_test(test_f1(dataset=shared_input, threshold=0.2, slicing_function=empty_slice))
        .add_test(test_f1(dataset=shared_input, threshold=0.2))
        .run(model=german_credit_model, dataset=german_credit_data)
    )

    assert result.passed is False
    results = result.results
    assert results[0][1].passed is False
    assert results[0][1].is_error is True
    assert results[0][1].messages[0].type is TestMessageLevel.ERROR
    assert "The sliced dataset in test_f1 is empty." in results[0][1].messages[0].text
    assert results[1][1].passed is True
    assert results[1][1].is_error is False

    _assert_html_generation_does_no_fail(result)


def test_save_suite(german_credit_data: Dataset, german_credit_model: BaseModel):
    # with MockedClient() as (client, mr):
    #     Suite().add_test(test_auc(threshold=0.2, dataset=german_credit_data)).add_test(
    #         test_f1(threshold=0.2, dataset=german_credit_data)
    #     ).upload(client, "test_project_key")
    scan(german_credit_model, german_credit_data)


<<<<<<< HEAD
def test_remove_by_id():
    suite = Suite().add_test(test_f1, "F1").add_test(test_auc, "AUC").add_test(test_diff_f1, "Diff F1")

    assert len(suite.tests) == 3
    assert suite.tests[0].test_name == "F1"
    assert suite.tests[1].test_name == "AUC"
    assert suite.tests[2].test_name == "Diff F1"

    suite.remove_test(1)
    assert len(suite.tests) == 2
    assert suite.tests[0].test_name == "F1"
    assert suite.tests[1].test_name == "Diff F1"

    suite.remove_test(-1)
    assert len(suite.tests) == 1
    assert suite.tests[0].test_name == "F1"


def test_remove_by_name():
    suite = Suite().add_test(test_f1, "F1").add_test(test_auc, "AUC").add_test(test_diff_f1, "Diff F1")

    assert len(suite.tests) == 3
    assert suite.tests[0].test_name == "F1"
    assert suite.tests[1].test_name == "AUC"
    assert suite.tests[2].test_name == "Diff F1"

    suite.remove_test("AUC")
    assert len(suite.tests) == 2
    assert suite.tests[0].test_name == "F1"
    assert suite.tests[1].test_name == "Diff F1"

    suite.remove_test("AUC")
    assert len(suite.tests) == 2

    suite.remove_test("Diff F1")
    assert len(suite.tests) == 1
    assert suite.tests[0].test_name == "F1"


def test_remove_by_reference():
    suite = Suite().add_test(test_f1, "F1").add_test(test_auc, "AUC").add_test(test_diff_f1, "Diff F1")

    assert len(suite.tests) == 3
    assert suite.tests[0].test_name == "F1"
    assert suite.tests[1].test_name == "AUC"
    assert suite.tests[2].test_name == "Diff F1"

    suite.remove_test(test_auc)
    assert len(suite.tests) == 2
    assert suite.tests[0].test_name == "F1"
    assert suite.tests[1].test_name == "Diff F1"

    suite.remove_test(test_auc)
    assert len(suite.tests) == 2

    suite.remove_test(test_diff_f1)
    assert len(suite.tests) == 1
    assert suite.tests[0].test_name == "F1"


def test_update_params():
    suite = Suite().add_test(_test_a_greater_b(1, 2))

    passed, _ = suite.run()
    assert not passed

    suite.update_test_params(0, a=3)
    passed, _ = suite.run()
    assert passed

# def test_save_suite_real(german_credit_data: Dataset, german_credit_model: BaseModel):
#     from giskard.client.giskard_client import GiskardClient
#     client = GiskardClient("http://localhost:9000",
#                            "")
#
#     german_credit_data.upload(client, 'test')
#     german_credit_model.upload(client, 'test')
#
#     Suite(name="Test Suite 1") \
#         .add_test(test_auc, threshold=0.2, dataset=german_credit_data) \
#         .add_test(test_f1, threshold=0.2, dataset=german_credit_data) \
#         .save(client, 'credit')
=======
@pytest.mark.skip(reason="For active testing")
def test_save_suite_real_debug(german_credit_data: Dataset, german_credit_model: BaseModel):
    from giskard.testing import test_metamorphic_invariance, test_auc, test_diff_accuracy
    from giskard import transformation_function, slicing_function
    import pandas as pd

    @transformation_function
    def transform(df: pd.Series) -> pd.Series:
        df["age"] = df["age"] + 10
        return df

    @slicing_function(row_level=False, name="DF Head")
    def slice(df: pd.DataFrame) -> pd.DataFrame:
        return df.head()

    from giskard.client.giskard_client import GiskardClient

    client = GiskardClient("http://localhost:9000", "API_KEY")
    client.create_project("test_debug", "test_debug", "test_debug")

    german_credit_data.upload(client, "test_debug")
    german_credit_data_actual = german_credit_data.copy()
    german_credit_data_actual.df = german_credit_data.df.head(100)
    german_credit_data_actual.upload(client, "test_debug")

    german_credit_data_reference = german_credit_data.copy()
    german_credit_data_reference.df = german_credit_data.df.tail(100)
    german_credit_data_reference.upload(client, "test_debug")

    german_credit_model.upload(client, "test_debug")
    invariance = test_metamorphic_invariance(
        model=german_credit_model, threshold=0.2, dataset=german_credit_data, transformation_function=transform
    )

    auc = test_auc(model=german_credit_model, threshold=0.2, dataset=german_credit_data, slicing_function=slice)

    diff_accuracy = test_diff_accuracy(
        model=german_credit_model,
        threshold=0.2,
        actual_dataset=german_credit_data_actual,
        reference_dataset=german_credit_data_reference,
    )

    Suite(name="Test Suite 1").add_test(auc).add_test(diff_accuracy).add_test(invariance).upload(client, "test_debug")
>>>>>>> 48a27df9
<|MERGE_RESOLUTION|>--- conflicted
+++ resolved
@@ -174,7 +174,6 @@
     scan(german_credit_model, german_credit_data)
 
 
-<<<<<<< HEAD
 def test_remove_by_id():
     suite = Suite().add_test(test_f1, "F1").add_test(test_auc, "AUC").add_test(test_diff_f1, "Diff F1")
 
@@ -245,19 +244,7 @@
     passed, _ = suite.run()
     assert passed
 
-# def test_save_suite_real(german_credit_data: Dataset, german_credit_model: BaseModel):
-#     from giskard.client.giskard_client import GiskardClient
-#     client = GiskardClient("http://localhost:9000",
-#                            "")
-#
-#     german_credit_data.upload(client, 'test')
-#     german_credit_model.upload(client, 'test')
-#
-#     Suite(name="Test Suite 1") \
-#         .add_test(test_auc, threshold=0.2, dataset=german_credit_data) \
-#         .add_test(test_f1, threshold=0.2, dataset=german_credit_data) \
-#         .save(client, 'credit')
-=======
+
 @pytest.mark.skip(reason="For active testing")
 def test_save_suite_real_debug(german_credit_data: Dataset, german_credit_model: BaseModel):
     from giskard.testing import test_metamorphic_invariance, test_auc, test_diff_accuracy
@@ -301,5 +288,4 @@
         reference_dataset=german_credit_data_reference,
     )
 
-    Suite(name="Test Suite 1").add_test(auc).add_test(diff_accuracy).add_test(invariance).upload(client, "test_debug")
->>>>>>> 48a27df9
+    Suite(name="Test Suite 1").add_test(auc).add_test(diff_accuracy).add_test(invariance).upload(client, "test_debug")