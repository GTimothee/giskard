--- conflicted
+++ resolved
@@ -97,11 +97,7 @@
 
     assert Suite() \
         .add_test(AucTest(actual_slice=shared_input, threshold=0.2)) \
-<<<<<<< HEAD
-        .run(model=german_credit_model)[0]
-=======
         .run(model=german_credit_model, dataset=german_credit_data)[0]
->>>>>>> f35981b2
 
 
 @httpretty.activate(verbose=True, allow_net_connect=False)
