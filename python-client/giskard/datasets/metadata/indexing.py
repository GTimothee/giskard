--- conflicted
+++ resolved
@@ -88,9 +88,5 @@
             self._column_meta_indexer = MetadataIndexer(self)
         return self._column_meta_indexer
 
-<<<<<<< HEAD
-    def _load_metadata_from_instance(self, indexer: MetadataIndexer):
-=======
     def load_metadata_from_instance(self, indexer: MetadataIndexer):
->>>>>>> 128ec731
         self.column_meta.load_meta(indexer)