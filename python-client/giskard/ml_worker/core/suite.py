--- conflicted
+++ resolved
@@ -2,24 +2,15 @@
 import logging
 import uuid
 from dataclasses import dataclass
-<<<<<<< HEAD
-from typing import List, Any, Union, Dict, Mapping
-=======
 from typing import List, Any, Union, Dict, Mapping, Callable, Optional
->>>>>>> 576a8c52
 
 from giskard.client.dtos import TestSuiteNewDTO, SuiteTestDTO, TestInputDTO
 from giskard.client.giskard_client import GiskardClient
 from giskard.core.model import Model
 from giskard.ml_worker.core.dataset import Dataset
 from giskard.ml_worker.core.test_result import TestResult
-<<<<<<< HEAD
 from giskard.ml_worker.testing.registry.giskard_test import GiskardTest, Test, GiskardTestMethod
-=======
-from giskard.ml_worker.core.test_runner import run_test
-from giskard.ml_worker.testing.registry.giskard_test import GiskardTest
 from giskard.ml_worker.testing.registry.registry import create_test_function_id, tests_registry, TestFunction
->>>>>>> 576a8c52
 
 logger = logging.getLogger(__name__)
 
@@ -93,12 +84,7 @@
 
         for test_partial in self.tests:
             test_params = self.create_test_params(test_partial, suite_run_args)
-<<<<<<< HEAD
-            res[f'{test_partial.giskard_test.meta.module}.{test_partial.giskard_test.meta.name}'] = \
-                test_partial.giskard_test.set_params(**test_params).execute()
-=======
-            res[test_partial.test_identifier] = run_test(test_partial.test_func, test_params)
->>>>>>> 576a8c52
+            res[test_partial.test_identifier] =  test_partial.giskard_test.set_params(**test_params).execute()
 
         result = single_binary_result(list(res.values()))
 
@@ -127,9 +113,6 @@
         return test_params
 
     def save(self, client: GiskardClient, project_key: str):
-<<<<<<< HEAD
-        suite_tests: List[SuiteTestDTO] = list()
-=======
         self.id = client.save_test_suite(self.to_dto(client, project_key))
         return self
 
@@ -139,7 +122,6 @@
         # Avoid to upload the same artifacts several times
         uploaded_uuids: List[str] = []
 
->>>>>>> 576a8c52
         for t in self.tests:
             inputs = {}
             for pname, p in t.provided_inputs.items():
@@ -160,22 +142,15 @@
                 else:
                     inputs[pname] = TestInputDTO(name=pname, value=str(p))
 
-<<<<<<< HEAD
             suite_tests.append(SuiteTestDTO(
                 testUuid=t.giskard_test.upload(client),
                 testInputs=inputs
             ))
-        self.id = client.save_test_suite(TestSuiteNewDTO(name=self.name, project_key=project_key, tests=suite_tests))
-        return self
-
-    def add_test(self, test_fn: Test, **params):
-=======
-            suite_tests.append(SuiteTestDTO(testId=create_test_function_id(t.test_func), testInputs=inputs))
+
         return TestSuiteNewDTO(name=self.name, project_key=project_key, tests=suite_tests)
 
-    def add_test(self, test_fn: Union[Callable[[Any], Union[bool]], GiskardTest],
+    def add_test(self, test_fn: Test,
                  test_identifier: Optional[Union[int, str]] = None, **params):
->>>>>>> 576a8c52
         """
         Add a test to the Suite
         :param test_fn: A test method that will be executed or an instance of a GiskardTest class
@@ -184,9 +159,8 @@
           will be ignored if test_fn is an instance of GiskardTest
         :return: The current instance of the test Suite to allow chained call
         """
-<<<<<<< HEAD
-        if isinstance(test_fn, GiskardTestMethod):
-            params = test_fn.params
+        if isinstance(test_fn, GiskardTest):
+            params = {k: v for k, v in test_fn.__dict__.items() if v is not None}
         elif isinstance(test_fn, GiskardTest):
             params = {
                 k: test_fn.__dict__[k] for k, v
@@ -196,12 +170,6 @@
         else:
             test_fn = GiskardTestMethod(test_fn)
 
-        self.tests.append(TestPartial(test_fn, params))
-=======
-        if isinstance(test_fn, GiskardTest):
-            test_fn = type(test_fn)
-            params = {k: v for k, v in test_fn.__dict__.items() if v is not None}
-
         if test_identifier is None:
             test_identifier = f"{test_fn.__module__}.{test_fn.__name__}"
             if any([test for test in self.tests if test.test_identifier == test_identifier]):
@@ -211,7 +179,6 @@
 
         self.tests.append(TestPartial(test_fn, params, test_identifier))
 
->>>>>>> 576a8c52
         return self
 
     def find_required_params(self):
@@ -278,7 +245,7 @@
         self.add_test(test_func.fn, **suite_args)
 
     def _contains_test(self, test: TestFunction):
-        return any(t.test_func == test for t in self.tests)
+        return any(t.giskard_test == test for t in self.tests)
 
 
 def contains_tag(func: TestFunction, tag: str):
