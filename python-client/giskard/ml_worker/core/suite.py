--- conflicted
+++ resolved
@@ -126,17 +126,7 @@
         for t in self.tests:
             inputs = {}
             for pname, p in t.provided_inputs.items():
-<<<<<<< HEAD
-                if issubclass(type(p), Dataset):
-                    if str(p.id) not in uploaded_uuids:
-                        p.upload(client, project_key)
-                        uploaded_uuids.append(str(p.id))
-
-                    inputs[pname] = TestInputDTO(name=pname, value=str(p.id))
-                if issubclass(type(p), Model):
-=======
                 if issubclass(type(p), Dataset) or issubclass(type(p), Model):
->>>>>>> 8fe1e4ef
                     if str(p.id) not in uploaded_uuids:
                         p.upload(client, project_key)
                     inputs[pname] = TestInputDTO(name=pname, value=str(p.id))
