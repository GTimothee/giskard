import asyncio
import logging
from os import environ

import grpc
from pydantic import AnyHttpUrl

from giskard.client.giskard_client import GiskardClient
from giskard.ml_worker.utils.error_interceptor import ErrorInterceptor
from giskard.ml_worker.testing.registry.registry import load_plugins
from giskard.settings import settings

logger = logging.getLogger(__name__)


async def _start_grpc_server(client: GiskardClient, is_server=False):
    from giskard.ml_worker.generated.ml_worker_pb2_grpc import add_MLWorkerServicer_to_server
    from giskard.ml_worker.server.ml_worker_service import MLWorkerServiceImpl
    from giskard.ml_worker.utils.network import find_free_port

    server = grpc.aio.server(
        interceptors=[ErrorInterceptor()],
        options=[
            ("grpc.max_send_message_length", settings.max_send_message_length_mb * 1024 ** 2),
            ("grpc.max_receive_message_length", settings.max_receive_message_length_mb * 1024 ** 2),
        ]
    )

    port = settings.port if settings.port and is_server else find_free_port()
    add_MLWorkerServicer_to_server(MLWorkerServiceImpl(client, port, not is_server), server)
    server.add_insecure_port(f"{settings.host}:{port}")
    await server.start()
    logger.info(f"Started ML Worker server on port {port}")
    logger.debug(f"ML Worker settings: {settings}")
    return server, port


<<<<<<< HEAD
async def start_ml_worker(is_server=False, remote_host=None, remote_port=None):
    load_plugins()
=======
async def start_ml_worker(is_server=False, backend_url: AnyHttpUrl = None, api_key=None):
>>>>>>> 2db48aa3
    from giskard.ml_worker.bridge.ml_worker_bridge import MLWorkerBridge

    tasks = []

    client = GiskardClient(backend_url, api_key) if api_key != 'INTERNAL_ML_WORKER' else None

    server, grpc_server_port = await _start_grpc_server(client, is_server)
    if not is_server:
        logger.info(
            "Remote server host and port are specified, connecting as an external ML Worker"
        )
        info = client.get_server_info()
        app_settings = info.get("app")
        remote_worker_host = app_settings.get("externalMlWorkerEntrypointHost") or environ.get(
            'GSK_EXTERNAL_ML_WORKER_HOST', backend_url.host)
        remote_worker_port = app_settings.get("externalMlWorkerEntrypointPort") or environ.get(
            'GSK_EXTERNAL_ML_WORKER_PORT', 40051)
        tunnel = MLWorkerBridge(grpc_server_port, remote_worker_host, remote_worker_port)
        tasks.append(asyncio.create_task(tunnel.start()))

    tasks.append(asyncio.create_task(server.wait_for_termination()))
    await asyncio.wait(tasks)<|MERGE_RESOLUTION|>--- conflicted
+++ resolved
@@ -35,12 +35,8 @@
     return server, port
 
 
-<<<<<<< HEAD
-async def start_ml_worker(is_server=False, remote_host=None, remote_port=None):
+async def start_ml_worker(is_server=False, backend_url: AnyHttpUrl = None, api_key=None):
     load_plugins()
-=======
-async def start_ml_worker(is_server=False, backend_url: AnyHttpUrl = None, api_key=None):
->>>>>>> 2db48aa3
     from giskard.ml_worker.bridge.ml_worker_bridge import MLWorkerBridge
 
     tasks = []
