import hashlib
import importlib.util
import inspect
import logging
import os
import random
import re
import sys
import uuid
from dataclasses import dataclass
from pathlib import Path
from typing import Optional, Dict, Any

import cloudpickle

from giskard.core.core import TestFunctionMeta, TestFunctionArgument
from giskard.ml_worker.testing.registry.udf_repository import udf_repo_available, udf_root
from giskard.settings import expand_env_var, settings


@dataclass
class Model:
    name: str


@dataclass
class Dataset:
    name: str


def find_plugin_location():
    if udf_repo_available:
        return udf_root
    else:
        return Path(expand_env_var(settings.home)) / "plugins"


logger = logging.getLogger(__name__)
plugins_root = find_plugin_location()


def _get_plugin_method_full_name(func):
    path_parts = list(Path(inspect.getfile(func)).relative_to(plugins_root).with_suffix("").parts)
    path_parts.insert(0, "giskard_plugins")
    if "__init__" in path_parts:
        path_parts.remove("__init__")
    path_parts.append(func.__name__)
    return ".".join(path_parts)


def generate_func_id(name) -> str:
    rd = random.Random()
    rd.seed(hashlib.sha1(name.encode('utf-8')).hexdigest())
    func_id = str(uuid.UUID(int=rd.getrandbits(128), version=4))
    return str(func_id)


def get_test_uuid(func) -> str:
    func_name = f"{func.__module__}.{func.__name__}"

    if func_name.startswith('__main__'):
        reference = cloudpickle.dumps(func)
        func_name += hashlib.sha1(reference).hexdigest()

    return generate_func_id(func_name)


def load_plugins():
    giskard_tests_module = "giskard.ml_worker.testing.tests"
    if giskard_tests_module not in sys.modules:
        importlib.import_module(giskard_tests_module)
    else:
        importlib.reload(sys.modules[giskard_tests_module])

    if not os.path.exists(plugins_root):
        logger.info(f"Plugins directory doesn't exist: {plugins_root}")
        return
    import_plugin(plugins_root)
    for submodule in os.listdir(str(plugins_root)):
        import_plugin(plugins_root / submodule, plugins_root)


#
def create_module_name(import_path: Path, root: Optional[Path]):
    if root is None:
        return "giskard_plugins"
    else:
        return "giskard_plugins." + ".".join(import_path.with_suffix("").relative_to(root).parts)


def import_plugin(import_path, root=None):
    if not import_path.is_dir() or not os.path.exists((import_path / "__init__.py")) or import_path in sys.path:
        return
    try:
        logger.info(f"Importing plugin: {import_path.name}")
        sys.path.append(str(import_path.absolute()))

        if root is None:
            module_name = create_module_name(import_path, root)
            spec = importlib.util.spec_from_file_location(module_name, import_path / "__init__.py")
            module = importlib.util.module_from_spec(spec)

            sys.modules[module_name] = module
            spec.loader.exec_module(module)
        else:
            importlib.import_module(".".join(import_path.relative_to(root).parts))

    except Exception as e:
        print(e)


def create_test_function_id(func):
    try:
        # is_relative_to is only available from python 3.9
        is_relative = Path(inspect.getfile(func)).relative_to(plugins_root)
    except ValueError:
        is_relative = False
    if is_relative:
        full_name = _get_plugin_method_full_name(func)
    else:
        full_name = f"{func.__module__}.{func.__name__}"
    return full_name


class GiskardTestRegistry:
    _tests: Dict[str, TestFunctionMeta] = {}

    def register(self, func: Any, name=None, tags=None):
        full_name = create_test_function_id(func)
        func_uuid = get_test_uuid(func)

        if func_uuid not in self._tests:
            if inspect.isclass(func):
                parameters = inspect.signature(func.set_params).parameters
            else:
                parameters = inspect.signature(func).parameters
            args_without_type = [
                p for p in parameters
                if p != 'self' and parameters[p].annotation == inspect.Parameter.empty
            ]

            if len(args_without_type):
                logger.warning(
                    f'Test function definition "{func.__module__}.{func.__name__}" is missing argument type: {", ".join(args_without_type)}'
                )
                return
            func.__module__.rpartition(".")
            func_doc = self._extract_doc(func)

            tags = [] if not tags else tags
            if full_name.partition(".")[0] == "giskard":
                tags.append("giskard")
            elif full_name.startswith('__main__'):
                tags.append("pickle")
            else:
                tags.append("custom")

            code = None
            try:
                code = inspect.getsource(func)
            except Exception as e:
                logger.info(f"Failed to extract test function code {full_name}", e)

            self.add_func(TestFunctionMeta(
                uuid=func_uuid,
                code=code,
                name=func.__name__,
                display_name=name or func.__name__,
                tags=tags,
                module=func.__module__,
                doc=func_doc,
                module_doc=inspect.getmodule(func).__doc__.strip() if inspect.getmodule(func).__doc__ else None,
                args={
                    name: TestFunctionArgument(
                        name=name,
                        type=parameters[name].annotation.__qualname__,
                        optional=parameters[name].default != inspect.Parameter.empty
                        and parameters[name].default is not None,
                        default=None
                        if parameters[name].default == inspect.Parameter.empty
                        else parameters[name].default,
                    )
                    for name in parameters
                    if name != 'self'
                },
<<<<<<< HEAD
            )
            logger.debug(f"Registered test function: {full_name}")
=======
                version=None
            ))
            logger.info(f"Registered test function: {full_name}")
>>>>>>> 4d4e6946

    def add_func(self, meta: TestFunctionMeta):
        self._tests[meta.uuid] = meta

    @staticmethod
    def _extract_doc(func):
        if func.__doc__:
            func_doc, _, args_doc = func.__doc__.partition("\n\n\n")
            func_doc = re.sub(r"\n[ \t\n]+", r"\n", func_doc.strip())
        else:
            func_doc = None
        return func_doc

    def get_all(self):
        return self._tests

    def get_test(self, test_id):
        return self._tests.get(test_id)


def new_getfile(object, _old_getfile=inspect.getfile):
    if not inspect.isclass(object):
        return _old_getfile(object)

    # Lookup by parent module (as in current inspect)
    if hasattr(object, '__module__'):
        object_ = sys.modules.get(object.__module__)
        if hasattr(object_, '__file__'):
            return object_.__file__

    # If parent module is __main__, lookup by methods (NEW)
    for name, member in inspect.getmembers(object):
        if inspect.isfunction(member) and object.__qualname__ + '.' + member.__name__ == member.__qualname__:
            return inspect.getfile(member)
    else:
        raise TypeError('Source for {!r} not found'.format(object))


# Override getfile to have it working over Jupyter Notebook files
inspect.getfile = new_getfile

tests_registry = GiskardTestRegistry()<|MERGE_RESOLUTION|>--- conflicted
+++ resolved
@@ -183,14 +183,9 @@
                     for name in parameters
                     if name != 'self'
                 },
-<<<<<<< HEAD
-            )
-            logger.debug(f"Registered test function: {full_name}")
-=======
                 version=None
             ))
             logger.info(f"Registered test function: {full_name}")
->>>>>>> 4d4e6946
 
     def add_func(self, meta: TestFunctionMeta):
         self._tests[meta.uuid] = meta
