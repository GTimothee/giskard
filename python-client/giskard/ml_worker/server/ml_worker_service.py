import logging
import os
import platform
import re
import sys
import time
from io import StringIO
from typing import List

import grpc
import numpy as np
import pandas as pd
import pkg_resources
import psutil
import tqdm

import giskard
from giskard.client.giskard_client import GiskardClient
from giskard.core.model import Model
from giskard.ml_worker.core.dataset import Dataset
from giskard.ml_worker.core.model_explanation import (
    explain,
    explain_text,
)
from giskard.ml_worker.core.suite import Suite, ModelInput, DatasetInput, SuiteInput
from giskard.ml_worker.core.test_result import TestResult, TestMessageLevel
from giskard.ml_worker.exceptions.IllegalArgumentError import IllegalArgumentError
from giskard.ml_worker.exceptions.giskard_exception import GiskardException
from giskard.ml_worker.generated import ml_worker_pb2
from giskard.ml_worker.generated.ml_worker_pb2_grpc import MLWorkerServicer
from giskard.ml_worker.testing.registry.giskard_test import GiskardTest
from giskard.ml_worker.utils.logging import Timer
from giskard.path_utils import model_path, dataset_path

logger = logging.getLogger(__name__)


def file_already_exists(meta: ml_worker_pb2.FileUploadMetadata):
    if meta.file_type == ml_worker_pb2.FileType.MODEL:
        path = model_path(meta.project_key, meta.name)
    elif meta.file_type == ml_worker_pb2.FileType.DATASET:
        path = dataset_path(meta.project_key, meta.name)
    else:
        raise ValueError(f"Illegal file type: {meta.file_type}")
    return path.exists(), path


class MLWorkerServiceImpl(MLWorkerServicer):
    def __init__(self, client: GiskardClient, address=None, remote=None) -> None:
        super().__init__()
        self.address = address
        self.remote = remote
        self.client = client

    def echo_orig(self, request, context):
        logger.debug(f"echo: {request.msg}")
        return ml_worker_pb2.EchoMsg(msg=request.msg)

    def upload(self, request_iterator, context: grpc.ServicerContext):
        meta = None
        path = None
        progress = None
        for upload_msg in request_iterator:
            if upload_msg.HasField("metadata"):
                meta = upload_msg.metadata
                file_exists, path = file_already_exists(meta)
                if not file_exists:
                    progress = tqdm.tqdm(
                        desc=f"Receiving {upload_msg.metadata.name}",
                        unit="B",
                        unit_scale=True,
                        unit_divisor=1024,
                    )
                    yield ml_worker_pb2.UploadStatus(code=ml_worker_pb2.StatusCode.CacheMiss)
                else:
                    logger.info(f"File already exists: {path}")
                    break
            elif upload_msg.HasField("chunk"):
                try:
                    path.parent.mkdir(exist_ok=True, parents=True)
                    with open(path, "ab") as f:
                        f.write(upload_msg.chunk.content)
                    progress.update(len(upload_msg.chunk.content))
                except Exception as e:
                    if progress is not None:
                        progress.close()
                    logger.exception(f"Failed to upload file {meta.name}", e)
                    yield ml_worker_pb2.UploadStatus(code=ml_worker_pb2.StatusCode.Failed)

        if progress is not None:
            progress.close()
        yield ml_worker_pb2.UploadStatus(code=ml_worker_pb2.StatusCode.Ok)

    def getInfo(self, request: ml_worker_pb2.MLWorkerInfoRequest, context):
        logger.info("Collecting ML Worker info")
        installed_packages = (
            {p.project_name: p.version for p in pkg_resources.working_set} if request.list_packages else None
        )
        current_process = psutil.Process(os.getpid())
        return ml_worker_pb2.MLWorkerInfo(
            platform=ml_worker_pb2.PlatformInfo(
                machine=platform.uname().machine,
                node=platform.uname().node,
                processor=platform.uname().processor,
                release=platform.uname().release,
                system=platform.uname().system,
                version=platform.uname().version,
            ),
            giskard_client_version=giskard.__version__,
            pid=os.getpid(),
            process_start_time=int(current_process.create_time()),
            interpreter=sys.executable,
            interpreter_version=platform.python_version(),
            installed_packages=installed_packages,
            internal_grpc_address=self.address,
            is_remote=self.remote,
        )

    def echo(self, request: ml_worker_pb2.EchoMsg, context: grpc.ServicerContext) -> ml_worker_pb2.EchoMsg:
        return request

    def runAdHocTest(
            self, request: ml_worker_pb2.RunAdHocTestRequest, context: grpc.ServicerContext
    ) -> ml_worker_pb2.TestResultMessage:

        test: GiskardTest = GiskardTest.load(request.testUuid, self.client, None)

        arguments = self.parse_test_arguments(request.arguments)

        logger.info(f"Executing {test.meta.display_name or f'{test.meta.module}.{test.meta.name}'}")
        test_result = test.set_params(**arguments).execute()

        return ml_worker_pb2.TestResultMessage(results=[
            ml_worker_pb2.NamedSingleTestResult(testUuid=test.meta.uuid, result=map_result_to_single_test_result(test_result))
        ])

<<<<<<< HEAD
    def runTestSuite(self, request: ml_worker_pb2.RunTestSuiteRequest,
                     context: grpc.ServicerContext) -> ml_worker_pb2.TestSuiteResultMessage:
        tests: List[GiskardTest] = list(
            map(lambda test_uuid: GiskardTest.load(test_uuid, self.client, None), request.testUuid)
        )

        global_arguments = self.parse_test_arguments(request.globalArguments)

        logger.info(
            f"Executing test suite: {list(map(lambda t: t.meta.display_name or f'{t.meta.module}.{t.meta.name}', tests))}")

        suite = Suite()
        for test in tests:
            fixed_arguments = self.parse_test_arguments(
                next(x for x in request.fixedArguments if x.testUuid == test.meta.uuid).arguments
            )
            suite.add_test(test.set_params(**fixed_arguments))

        is_pass, results = suite.run(**global_arguments)

        result_list = list(results.values())

        named_single_test_result = []
        for i in range(len(tests)):
            named_single_test_result.append(
                ml_worker_pb2.NamedSingleTestResult(name=tests[i].uuid,
                                                    result=map_result_to_single_test_result(result_list[i]))
=======
    def runTestSuite(
            self, request: ml_worker_pb2.RunTestSuiteRequest, context: grpc.ServicerContext
    ) -> ml_worker_pb2.TestSuiteResultMessage:
        tests = [{
            'test': tests_registry.get_test(t.testId),
            'arguments': self.parse_test_arguments(t.arguments),
            'id': t.id
        } for t in request.tests]

        global_arguments = self.parse_test_arguments(request.globalArguments)

        logger.info(f"Executing test suite: {list(map(lambda t: t['test'].name, tests))}")

        suite = Suite()
        for t in tests:
            suite.add_test(t['test'].fn, t['id'], **t['arguments'])

        is_pass, results = suite.run(**global_arguments)

        identifier_single_test_results = []
        for identifier, result in results:
            identifier_single_test_results.append(
                ml_worker_pb2.IdentifierSingleTestResult(
                    id=identifier, result=map_result_to_single_test_result(result)
                )
>>>>>>> 576a8c52
            )

        return ml_worker_pb2.TestSuiteResultMessage(is_pass=is_pass, results=identifier_single_test_results)

    def parse_test_arguments(self, request_arguments):
        arguments = {}
        for arg in request_arguments:
            if arg.HasField("dataset"):
                value = Dataset.load(self.client, arg.dataset.project_key, arg.dataset.id)
            elif arg.HasField("model"):
                value = Model.download(self.client, arg.model.project_key, arg.model.id)
            elif arg.HasField("float"):
                value = float(arg.float)
            elif arg.HasField("int"):
                value = int(arg.int)
            elif arg.HasField("str"):
                value = str(arg.str)
            elif arg.HasField("bool"):
                value = bool(arg.bool)
            else:
                raise IllegalArgumentError("Unknown argument type")
            arguments[arg.name] = value
        return arguments

    def runTest(
            self, request: ml_worker_pb2.RunTestRequest, context: grpc.ServicerContext
    ) -> ml_worker_pb2.TestResultMessage:
        from giskard.ml_worker.testing.functions import GiskardTestFunctions

        model = Model.download(self.client, request.model.project_key, request.model.id)

        tests = GiskardTestFunctions()
        _globals = {"model": model, "tests": tests}
        if request.reference_ds.id:
            _globals["reference_ds"] = Dataset.load(
                self.client, request.reference_ds.project_key, request.reference_ds.id
            )
        if request.actual_ds.id:
            _globals["actual_ds"] = Dataset.load(self.client, request.actual_ds.project_key, request.actual_ds.id)
        try:
            timer = Timer()
            exec(request.code, _globals)
            timer.stop(f"Test {tests.tests_results[0].name}")
        except NameError as e:
            missing_name = re.findall(r"name '(\w+)' is not defined", str(e))[0]
            if missing_name == "reference_ds":
                raise IllegalArgumentError("Reference Dataset is not specified")
            if missing_name == "actual_ds":
                raise IllegalArgumentError("Actual Dataset is not specified")
            raise e

        return ml_worker_pb2.TestResultMessage(results=tests.tests_results)

    def explain(self, request: ml_worker_pb2.ExplainRequest, context) -> ml_worker_pb2.ExplainResponse:
        model = Model.download(self.client, request.model.project_key, request.model.id)
        dataset = Dataset.load(self.client, request.dataset.project_key, request.dataset.id)
        explanations = explain(model, dataset, request.columns)

        return ml_worker_pb2.ExplainResponse(
            explanations={
                k: ml_worker_pb2.ExplainResponse.Explanation(per_feature=v)
                for k, v in explanations["explanations"].items()
            }
        )

    def explainText(self, request: ml_worker_pb2.ExplainTextRequest, context) -> ml_worker_pb2.ExplainTextResponse:
        n_samples = 500 if request.n_samples <= 0 else request.n_samples
        model = Model.download(self.client, request.model.project_key, request.model.id)
        text_column = request.feature_name

        if request.feature_types[text_column] != "text":
            raise ValueError(f"Column {text_column} is not of type text")
        text_document = request.columns[text_column]
        input_df = pd.DataFrame({k: [v] for k, v in request.columns.items()})
        if model.meta.feature_names:
            input_df = input_df[model.meta.feature_names]
        (list_words, list_weights) = explain_text(model, input_df, text_column, text_document, n_samples)
        map_features_weight = dict(zip(model.meta.classification_labels, list_weights))
        return ml_worker_pb2.ExplainTextResponse(
            weights={
                k: ml_worker_pb2.ExplainTextResponse.WeightsPerFeature(
                    weights=[weight for weight in map_features_weight[k]]
                )
                for k in map_features_weight
            },
            words=list_words,
        )

    def runModelForDataFrame(self, request: ml_worker_pb2.RunModelForDataFrameRequest, context):
        model = Model.download(self.client, request.model.project_key, request.model.id)
        ds = Dataset(
            pd.DataFrame([r.columns for r in request.dataframe.rows]),
            target=request.target,
            feature_types=request.feature_types,
        )
        predictions = model.predict(ds)
        if model.is_classification:
            return ml_worker_pb2.RunModelForDataFrameResponse(
                all_predictions=self.pandas_df_to_proto_df(predictions.all_predictions),
                prediction=predictions.prediction.astype(str),
            )
        else:
            return ml_worker_pb2.RunModelForDataFrameResponse(
                prediction=predictions.prediction.astype(str), raw_prediction=predictions.prediction
            )

    def runModel(self, request: ml_worker_pb2.RunModelRequest, context) -> ml_worker_pb2.RunModelResponse:
        try:
            model = Model.download(self.client, request.model.project_key, request.model.id)
            dataset = Dataset.load(self.client, request.dataset.project_key, request.dataset.id)
        except ValueError as e:
            if "unsupported pickle protocol" in str(e):
                raise ValueError(
                    "Unable to unpickle object, "
                    "Make sure that Python version of client code is the same as the Python version in ML Worker."
                    "To change Python version, please refer to https://docs.giskard.ai/start/guides/configuration"
                    f"\nOriginal Error: {e}"
                ) from e
            raise e
        except ModuleNotFoundError as e:
            raise GiskardException(
                f"Failed to import '{e.name}'. "
                f"Make sure it's installed in the ML Worker environment."
                "To install it, refer to https://docs.giskard.ai/start/guides/configuration"
            ) from e
        prediction_results = model.predict(dataset)

        if model.is_classification:
            results = prediction_results.all_predictions
            labels = {k: v for k, v in enumerate(model.meta.classification_labels)}
            label_serie = dataset.df[dataset.target] if dataset.target else None
            if len(model.meta.classification_labels) > 2 or model.meta.classification_threshold is None:
                preds_serie = prediction_results.all_predictions.idxmax(axis="columns")
                sorted_predictions = np.sort(prediction_results.all_predictions.values)
                abs_diff = pd.Series(sorted_predictions[:, -1] - sorted_predictions[:, -2], name="absDiff")
            else:
                diff = prediction_results.all_predictions.iloc[:, 1] - model.meta.classification_threshold
                preds_serie = (diff >= 0).astype(int).map(labels).rename("predictions")
                abs_diff = pd.Series(diff.abs(), name="absDiff")
            calculated = pd.concat([preds_serie, label_serie, abs_diff], axis=1)
        else:
            results = pd.Series(prediction_results.prediction)
            preds_serie = results
            if dataset.target and dataset.target in dataset.df.columns:
                target_serie = dataset.df[dataset.target]
                diff = preds_serie - target_serie
                diff_percent = pd.Series(diff / target_serie, name="diffPercent")
                abs_diff = pd.Series(diff.abs(), name="absDiff")
                abs_diff_percent = pd.Series(abs_diff / target_serie, name="absDiffPercent")
                calculated = pd.concat([preds_serie, target_serie, abs_diff, abs_diff_percent, diff_percent], axis=1)
            else:
                calculated = pd.concat([preds_serie], axis=1)

        return ml_worker_pb2.RunModelResponse(
            results_csv=results.to_csv(index=False), calculated_csv=calculated.to_csv(index=False)
        )

    def filterDataset(self, request_iterator, context: grpc.ServicerContext):
        filterfunc = {}
        meta = None

        times = []  # This is an array of chunk execution times for performance stats
        column_types = []

        for filter_msg in request_iterator:
            if filter_msg.HasField("meta"):
                meta = filter_msg.meta
                try:
                    exec(meta.function, None, filterfunc)
                except Exception as e:
                    yield ml_worker_pb2.FilterDatasetResponse(
                        code=ml_worker_pb2.StatusCode.Failed, error_message=str(e)
                    )
                column_types = meta.column_types
                logger.info(f"Filtering dataset with {meta}")
                yield ml_worker_pb2.FilterDatasetResponse(code=ml_worker_pb2.StatusCode.Ready)
            elif filter_msg.HasField("data"):
                logger.info("Got chunk " + str(filter_msg.idx))
                time_start = time.perf_counter()
                data_as_string = filter_msg.data.content.decode("utf-8")
                data_as_string = meta.headers + "\n" + data_as_string
                # CSV => Dataframe
                data = StringIO(data_as_string)  # Wrap using StringIO to avoid creating file
                df = pd.read_csv(data, keep_default_na=False, na_values=["_GSK_NA_"])
                df = df.astype(column_types)
                # Iterate over rows, applying filter_row func
                try:
                    rows_to_keep = df.apply(filterfunc["filter_row"], axis=1)[lambda x: x is True].index.array
                except Exception as e:
                    yield ml_worker_pb2.FilterDatasetResponse(
                        code=ml_worker_pb2.StatusCode.Failed, error_message=str(e)
                    )
                time_end = time.perf_counter()
                times.append(time_end - time_start)
                # Send NEXT code
                yield ml_worker_pb2.FilterDatasetResponse(
                    code=ml_worker_pb2.StatusCode.Next, idx=filter_msg.idx, rows=rows_to_keep
                )

        logger.info(f"Filter dataset finished. Avg chunk time: {sum(times) / len(times)}")
        yield ml_worker_pb2.FilterDatasetResponse(code=ml_worker_pb2.StatusCode.Ok)

    @staticmethod
    def map_suite_input(i: ml_worker_pb2.SuiteInput):
        if i.type == 'Model' and i.model_meta is not None:
            return ModelInput(i.name, i.model_meta.model_type)
        elif i.type == 'Dataset' and i.dataset_meta is not None:
            return DatasetInput(i.name, i.dataset_meta.target)
        else:
            return SuiteInput(i.name, i.type)

    def generateTestSuite(
            self,
            request: ml_worker_pb2.GenerateTestSuiteRequest,
            context: grpc.ServicerContext,
    ) -> ml_worker_pb2.GenerateTestSuiteResponse:
        inputs = [self.map_suite_input(i) for i in request.inputs]

        suite = Suite().generate_tests(inputs).to_dto(self.client, request.project_key)

        return ml_worker_pb2.GenerateTestSuiteResponse(
            tests=[
                ml_worker_pb2.GeneratedTest(
                    test_id=test.testId,
                    inputs=[
                        ml_worker_pb2.GeneratedTestInput(
                            name=i.name,
                            value=i.value,
                            is_alias=i.is_alias
                        )
                        for i in test.testInputs.values()
                    ]
                )
                for test in suite.tests
            ]
        )

    @staticmethod
    def pandas_df_to_proto_df(df):
        return ml_worker_pb2.DataFrame(
            rows=[ml_worker_pb2.DataRow(columns=r.astype(str).to_dict()) for _, r in df.iterrows()]
        )

    @staticmethod
    def pandas_series_to_proto_series(self, series):
        return


def map_result_to_single_test_result(result) -> ml_worker_pb2.SingleTestResult:
    if isinstance(result, ml_worker_pb2.SingleTestResult):
        return result
    elif isinstance(result, TestResult):
        return ml_worker_pb2.SingleTestResult(
            passed=result.passed,
            messages=[
                ml_worker_pb2.TestMessage(
                    type=ml_worker_pb2.TestMessageType.ERROR
                    if message.type == TestMessageLevel.ERROR
                    else ml_worker_pb2.TestMessageType.INFO,
                    text=message.text,
                )
                for message in result.messages
            ],
            props=result.props,
            metric=result.metric,
            missing_count=result.missing_count,
            missing_percent=result.missing_percent,
            unexpected_count=result.unexpected_count,
            unexpected_percent=result.unexpected_percent,
            unexpected_percent_total=result.unexpected_percent_total,
            unexpected_percent_nonmissing=result.unexpected_percent_nonmissing,
            partial_unexpected_index_list=[
                ml_worker_pb2.Partial_unexpected_counts(value=puc.value, count=puc.count)
                for puc in result.partial_unexpected_index_list
            ],
            unexpected_index_list=result.unexpected_index_list,
            output_df=result.output_df,
            number_of_perturbed_rows=result.number_of_perturbed_rows,
            actual_slices_size=result.actual_slices_size,
            reference_slices_size=result.reference_slices_size,
        )
    elif isinstance(result, bool):
        return ml_worker_pb2.SingleTestResult(passed=result)
    else:
        raise ValueError("Result of test can only be 'TestResult' or 'bool'")<|MERGE_RESOLUTION|>--- conflicted
+++ resolved
@@ -134,51 +134,21 @@
             ml_worker_pb2.NamedSingleTestResult(testUuid=test.meta.uuid, result=map_result_to_single_test_result(test_result))
         ])
 
-<<<<<<< HEAD
     def runTestSuite(self, request: ml_worker_pb2.RunTestSuiteRequest,
                      context: grpc.ServicerContext) -> ml_worker_pb2.TestSuiteResultMessage:
-        tests: List[GiskardTest] = list(
-            map(lambda test_uuid: GiskardTest.load(test_uuid, self.client, None), request.testUuid)
-        )
-
-        global_arguments = self.parse_test_arguments(request.globalArguments)
-
-        logger.info(
-            f"Executing test suite: {list(map(lambda t: t.meta.display_name or f'{t.meta.module}.{t.meta.name}', tests))}")
-
-        suite = Suite()
-        for test in tests:
-            fixed_arguments = self.parse_test_arguments(
-                next(x for x in request.fixedArguments if x.testUuid == test.meta.uuid).arguments
-            )
-            suite.add_test(test.set_params(**fixed_arguments))
-
-        is_pass, results = suite.run(**global_arguments)
-
-        result_list = list(results.values())
-
-        named_single_test_result = []
-        for i in range(len(tests)):
-            named_single_test_result.append(
-                ml_worker_pb2.NamedSingleTestResult(name=tests[i].uuid,
-                                                    result=map_result_to_single_test_result(result_list[i]))
-=======
-    def runTestSuite(
-            self, request: ml_worker_pb2.RunTestSuiteRequest, context: grpc.ServicerContext
-    ) -> ml_worker_pb2.TestSuiteResultMessage:
         tests = [{
-            'test': tests_registry.get_test(t.testId),
+            'test': GiskardTest.load(t.testUuid, self.client, None),
             'arguments': self.parse_test_arguments(t.arguments),
             'id': t.id
         } for t in request.tests]
 
         global_arguments = self.parse_test_arguments(request.globalArguments)
 
-        logger.info(f"Executing test suite: {list(map(lambda t: t['test'].name, tests))}")
+        logger.info(f"Executing test suite: {list(map(lambda t: t['test'].meta.display_name or (t['test'].meta.module + '.' + t['test'].meta.name, tests)))}")
 
         suite = Suite()
         for t in tests:
-            suite.add_test(t['test'].fn, t['id'], **t['arguments'])
+            suite.add_test(t['test'].set_params(**t['arguments']), t['id'])
 
         is_pass, results = suite.run(**global_arguments)
 
@@ -188,7 +158,6 @@
                 ml_worker_pb2.IdentifierSingleTestResult(
                     id=identifier, result=map_result_to_single_test_result(result)
                 )
->>>>>>> 576a8c52
             )
 
         return ml_worker_pb2.TestSuiteResultMessage(is_pass=is_pass, results=identifier_single_test_results)
@@ -391,6 +360,30 @@
         logger.info(f"Filter dataset finished. Avg chunk time: {sum(times) / len(times)}")
         yield ml_worker_pb2.FilterDatasetResponse(code=ml_worker_pb2.StatusCode.Ok)
 
+    def getTestRegistry(
+            self, request: google.protobuf.empty_pb2.Empty, context: grpc.ServicerContext
+    ) -> ml_worker_pb2.TestRegistryResponse:
+        return ml_worker_pb2.TestRegistryResponse(
+            tests={
+                test.id: ml_worker_pb2.TestFunction(
+                    id=test.id,
+                    name=test.name,
+                    module=test.module,
+                    doc=test.doc,
+                    code=test.code,
+                    module_doc=test.module_doc,
+                    tags=test.tags,
+                    arguments={
+                        a.name: ml_worker_pb2.TestFunctionArgument(
+                            name=a.name, type=a.type, optional=a.optional, default=str(a.default)
+                        )
+                        for a in test.args.values()
+                    },
+                )
+                for test in tests_registry.get_all().values()
+            }
+        )
+
     @staticmethod
     def map_suite_input(i: ml_worker_pb2.SuiteInput):
         if i.type == 'Model' and i.model_meta is not None:
