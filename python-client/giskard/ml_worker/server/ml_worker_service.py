--- conflicted
+++ resolved
@@ -418,18 +418,12 @@
             }
         )
 
-<<<<<<< HEAD
-    def explainText(self, request: ml_worker_pb2.ExplainTextRequest, context) -> ml_worker_pb2.ExplainTextResponse:
-        model = BaseModel.download(self.client, request.model.project_key, request.model.id)
-=======
     def explainText(
         self, request: ml_worker_pb2.ExplainTextRequest, context
     ) -> ml_worker_pb2.ExplainTextResponse:
-        n_samples = 500 if request.n_samples <= 0 else request.n_samples
         model = BaseModel.download(
             self.client, request.model.project_key, request.model.id
         )
->>>>>>> 431ac92d
         text_column = request.feature_name
 
         if request.column_types[text_column] != "text":
@@ -439,19 +433,14 @@
         input_df = pd.DataFrame({k: [v] for k, v in request.columns.items()})
         if model.meta.feature_names:
             input_df = input_df[model.meta.feature_names]
-<<<<<<< HEAD
-        (list_words, list_weights) = explain_text(model, input_df, text_column, text_document)
+        (list_words, list_weights) = explain_text(
+            model, input_df, text_column, text_document
+        )
         map_features_weight = (
             dict(zip(model.meta.classification_labels, list_weights))
             if model.is_classification
             else {"WEIGHTS": list_weights}
         )
-=======
-        (list_words, list_weights) = explain_text(
-            model, input_df, text_column, text_document, n_samples
-        )
-        map_features_weight = dict(zip(model.meta.classification_labels, list_weights))
->>>>>>> 431ac92d
         return ml_worker_pb2.ExplainTextResponse(
             weights={
                 str(k): ml_worker_pb2.ExplainTextResponse.WeightsPerFeature(
