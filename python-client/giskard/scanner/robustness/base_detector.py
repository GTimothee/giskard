--- conflicted
+++ resolved
@@ -121,12 +121,8 @@
                 )
                 passed = np.array(score["f1"]) > 1 - output_sensitivity
             else:
-<<<<<<< HEAD
                 raise NotImplementedError("Only classification, regression, or text generation models are supported.")
 
-=======
-                raise NotImplementedError("Only classification, regression, or generative models are supported.")
->>>>>>> d89083e4
             pass_ratio = passed.mean()
             fail_ratio = 1 - pass_ratio
             logger.info(
@@ -167,19 +163,14 @@
 
 
 def _get_default_output_sensitivity(model) -> float:
-<<<<<<< HEAD
     if model.is_text_generation:
-        return 0.1
-=======
-    if model.is_generative:
         return 0.15
 
     return 0.05
 
 
 def _get_default_threshold(model) -> float:
-    if model.is_generative:
+    if model.is_text_generation:
         return 0.10
->>>>>>> d89083e4
 
     return 0.05