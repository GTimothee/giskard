import pandas as pd
from html import escape
from pathlib import Path
from collections import defaultdict
from jinja2 import Environment, PackageLoader, select_autoescape

from giskard.utils.analytics_collector import analytics, anonymize
from .visualization.custom_jinja import pluralize, format_metric


class ScanResult:
    def __init__(self, issues):
        self.issues = issues

    def has_issues(self):
        return len(self.issues) > 0

    def __repr__(self):
        if not self.has_issues():
            return "<PerformanceScanResult (no issues)>"

        return f"<PerformanceScanResult ({len(self.issues)} issue{'s' if len(self.issues) > 1 else ''})>"

    def _ipython_display_(self):
        from IPython.core.display import display_html

        html = self._repr_html_()
        display_html(html, raw=True)

    def _repr_html_(self):
        return self.to_html(embed=True)

    def to_html(self, filename=None, embed=False):
        env = Environment(
            loader=PackageLoader("giskard", "templates"),
            autoescape=select_autoescape(),
        )
        env.filters["pluralize"] = pluralize
        env.filters["format_metric"] = format_metric

        tpl = env.get_template("scan_results.html")

        issues_by_group = defaultdict(list)
        for issue in self.issues:
            issues_by_group[issue.group].append(issue)

        html = tpl.render(
            issues=self.issues,
            issues_by_group=issues_by_group,
            num_major_issues={
                group: len([i for i in issues if i.level == "major"]) for group, issues in issues_by_group.items()
            },
            num_medium_issues={
                group: len([i for i in issues if i.level == "medium"]) for group, issues in issues_by_group.items()
            },
            num_info_issues={
                group: len([i for i in issues if i.level == "info"]) for group, issues in issues_by_group.items()
            },
        )

        if embed:
            # Put the HTML in an iframe
            escaped = escape(html)
            uid = id(self)

            with Path(__file__).parent.joinpath("templates", "static", "external.js").open("r") as f:
                js_lib = f.read()

<<<<<<< HEAD
        with Path(__file__).parent.parent.joinpath("templates", "static", "external.js").open("r") as f:
            js_lib = f.read()

        return f"""<iframe id="scan-{uid}" srcdoc="{escaped}" style="width: 100%; border: none;" class="gsk-scan"></iframe>
=======
            html = f"""<iframe id="scan-{uid}" srcdoc="{escaped}" style="width: 100%; border: none;" class="gsk-scan"></iframe>
>>>>>>> 9e8b49f4
<script>
{js_lib}
(function(){{iFrameResize({{ checkOrigin: false }}, '#scan-{uid}');}})();
</script>"""

        if filename is not None:
            with open(filename, "w") as f:
                f.write(html)
            return

        return html

    def to_dataframe(self):
        df = pd.DataFrame(
            [
                {
                    "domain": issue.domain,
                    "metric": issue.metric,
                    "deviation": issue.deviation,
                    "description": issue.description,
                }
                for issue in self.issues
            ]
        )
        return df

    def generate_tests(self, with_names=False):
        tests = sum([issue.generate_tests(with_names=with_names) for issue in self.issues], [])
        return tests

    def generate_test_suite(self, name=None):
        from giskard import Suite

        suite = Suite(name=name or "Test suite (generated by automatic scan)")
        for test, test_name in self.generate_tests(with_names=True):
            suite.add_test(test, test_name)

        self._track_suite(suite, name)
        return suite

    def _track_suite(self, suite, name):
        tests_cnt = {}
        if suite.tests:
            for t in suite.tests:
                try:
                    name = t.giskard_test.meta.full_name
                    if name not in tests_cnt:
                        tests_cnt[name] = 1
                    else:
                        tests_cnt[name] += 1
                except:  # noqa
                    pass
        analytics.track(
            "scan:generate_test_suite",
            {"suite_name": anonymize(name), "tests_cnt": len(suite.tests), **tests_cnt},
        )<|MERGE_RESOLUTION|>--- conflicted
+++ resolved
@@ -63,17 +63,10 @@
             escaped = escape(html)
             uid = id(self)
 
-            with Path(__file__).parent.joinpath("templates", "static", "external.js").open("r") as f:
+            with Path(__file__).parent.parent.joinpath("templates", "static", "external.js").open("r") as f:
                 js_lib = f.read()
 
-<<<<<<< HEAD
-        with Path(__file__).parent.parent.joinpath("templates", "static", "external.js").open("r") as f:
-            js_lib = f.read()
-
-        return f"""<iframe id="scan-{uid}" srcdoc="{escaped}" style="width: 100%; border: none;" class="gsk-scan"></iframe>
-=======
             html = f"""<iframe id="scan-{uid}" srcdoc="{escaped}" style="width: 100%; border: none;" class="gsk-scan"></iframe>
->>>>>>> 9e8b49f4
 <script>
 {js_lib}
 (function(){{iFrameResize({{ checkOrigin: false }}, '#scan-{uid}');}})();
