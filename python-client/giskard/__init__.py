--- conflicted
+++ resolved
@@ -111,11 +111,8 @@
     'scan',
     'TestResult',
     'GiskardTest',
-<<<<<<< HEAD
-=======
     'short_comment_slicing_fn',
     'keyword_lookup_slicing_fn'
->>>>>>> 9fc9b08b
 ]
 try:
     from giskard.models.catboost import CatboostModel
