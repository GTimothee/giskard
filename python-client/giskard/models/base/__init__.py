import builtins
import importlib
import logging
import pickle
import platform
import posixpath
import tempfile
import uuid
from abc import abstractmethod, ABC
from inspect import signature, isfunction
from pathlib import Path
from typing import Optional, Any, Union, Callable, Iterable

import cloudpickle
import mlflow
import numpy as np
import pandas as pd
import pydantic
import yaml

from giskard.client.giskard_client import GiskardClient
from giskard.core.core import ModelMeta, SupportedModelTypes, ModelType
from giskard.core.validation import configured_validate_arguments
from giskard.datasets.base import Dataset
from giskard.ml_worker.utils.logging import Timer
from giskard.models.cache import ModelCache
from giskard.path_utils import get_size
from giskard.settings import settings
<<<<<<< HEAD
from ..utils import np_types_to_native, warn_once
=======
from ..cache import get_cache_enabled
from ..utils import np_types_to_native
>>>>>>> d12ca623

META_FILENAME = "giskard-model-meta.yaml"

MODEL_CLASS_PKL = "ModelClass.pkl"

logger = logging.getLogger(__name__)


class ModelPredictionResults(pydantic.BaseModel):
    raw: Any
    prediction: Any
    raw_prediction: Any
    probabilities: Optional[Any]
    all_predictions: Optional[Any]


class BaseModel(ABC):
    """
    The BaseModel class is an abstract base class that defines the common interface for all the models used in this project.

    Attributes:
        model_type: ModelType
            Type of the model (ModelType.REGRESSION or ModelType.CLASSIFICATION).
        name: str, optional
            Name of the model.
        feature_names: iterable, optional
            List of names of the input features.
        classification_threshold: float, optional
            Threshold value used for classification models.
        classification_labels: iterable, optional
            List of labels for classification models.

    Raises:
        ValueError
            If an invalid model type is specified.

            If duplicate values are found in the classification_labels.
    """

    should_save_model_class = False
    id: uuid.UUID = None
    _cache: ModelCache

    @configured_validate_arguments
    def __init__(
        self,
        model_type: ModelType,
        name: Optional[str] = None,
        feature_names: Optional[Iterable] = None,
        classification_threshold: Optional[float] = 0.5,
        classification_labels: Optional[Iterable] = None,
    ) -> None:
        """
        Initialize a new instance of the BaseModel class.

        Parameters:
            model_type (ModelType): Type of the model, either ModelType.REGRESSION or ModelType.CLASSIFICATION.
            name (str, optional): Name of the model. If not provided, defaults to the class name.
            feature_names (Iterable, optional): A list of names of the input features.
            classification_threshold (float, optional): Threshold value used for classification models. Defaults to 0.5.
            classification_labels (Iterable, optional): A list of labels for classification models.

        Raises:
            ValueError: If an invalid model_type value is provided.
            ValueError: If duplicate values are found in the classification_labels list.

        Notes:
            This class uses the @configured_validate_arguments decorator to validate the input arguments.
            The initialized object contains the following attributes:
                - meta: a ModelMeta object containing metadata about the model.
        """
        if type(model_type) == str:
            try:
                model_type = SupportedModelTypes(model_type)
            except ValueError as e:
                available_values = {i.value for i in SupportedModelTypes}
                raise ValueError(
                    f'Invalid model type value "{model_type}". Available values are: {available_values}'
                ) from e

        if classification_labels is not None:
            classification_labels = list(classification_labels)
            if len(classification_labels) != len(set(classification_labels)):
                raise ValueError("Duplicates are found in 'classification_labels', please only provide unique values.")

        self._cache = ModelCache(model_type)

        self.meta = ModelMeta(
            name=name if name is not None else self.__class__.__name__,
            model_type=model_type,
            feature_names=list(feature_names) if feature_names else None,
            classification_labels=np_types_to_native(classification_labels),
            loader_class=self.__class__.__name__,
            loader_module=self.__module__,
            classification_threshold=classification_threshold,
        )

    @property
    def is_classification(self):
        return self.meta.model_type == SupportedModelTypes.CLASSIFICATION

    @property
    def is_binary_classification(self):
        return self.is_classification and len(self.meta.classification_labels) == 2

    @property
    def is_regression(self):
        return self.meta.model_type == SupportedModelTypes.REGRESSION

    @property
    def is_generative(self):
        return self.meta.model_type == SupportedModelTypes.GENERATIVE

    @classmethod
    def determine_model_class(cls, meta, local_dir):
        class_file = Path(local_dir) / MODEL_CLASS_PKL
        if class_file.exists():
            with open(class_file, "rb") as f:
                clazz = cloudpickle.load(f)
                if not issubclass(clazz, BaseModel):
                    raise ValueError(f"Unknown model class: {clazz}. Models should inherit from 'BaseModel' class")
                return clazz
        else:
            return getattr(importlib.import_module(meta.loader_module), meta.loader_class)

    def save_meta(self, local_path):
        with open(Path(local_path) / META_FILENAME, "w") as f:
            yaml.dump(
                {
                    "language_version": platform.python_version(),
                    "language": "PYTHON",
                    "model_type": self.meta.model_type.name.upper(),
                    "threshold": self.meta.classification_threshold,
                    "feature_names": self.meta.feature_names,
                    "classification_labels": self.meta.classification_labels,
                    "loader_module": self.meta.loader_module,
                    "loader_class": self.meta.loader_class,
                    "id": str(self.id),
                    "name": self.meta.name,
                    "size": get_size(local_path),
                },
                f,
                default_flow_style=False,
            )

    def save(self, local_path: Union[str, Path]) -> None:
        if self.id is None:
            self.id = uuid.uuid4()
            self._cache.set_id(str(self.id))
        if self.should_save_model_class:
            self.save_model_class(local_path)
        self.save_meta(local_path)

    def save_model_class(self, local_path):
        class_file = Path(local_path) / MODEL_CLASS_PKL
        with open(class_file, "wb") as f:
            cloudpickle.dump(self.__class__, f, protocol=pickle.DEFAULT_PROTOCOL)

    def prepare_dataframe(self, df, column_dtypes=None, target=None):
        """
        Prepares a Pandas DataFrame for inference by ensuring the correct columns are present and have the correct data types.

        Args:
            dataset (Dataset): The dataset to prepare.

        Returns:
            pd.DataFrame: The prepared Pandas DataFrame.

        Raises:
            ValueError: If the target column is found in the dataset.
            ValueError: If a specified feature name is not found in the dataset.
        """
        df = df.copy()
        column_dtypes = dict(column_dtypes) if column_dtypes else None

        if column_dtypes:
            for cname, ctype in column_dtypes.items():
                if cname not in df:
                    df[cname] = None

        if target:
            if target in df.columns:
                df.drop(target, axis=1, inplace=True)
            if column_dtypes and target in column_dtypes:
                del column_dtypes[target]

        if self.meta.feature_names:
            if set(self.meta.feature_names) > set(df.columns):
                column_names = set(self.meta.feature_names) - set(df.columns)
                raise ValueError(
                    f"The following columns are not found in the dataset: {', '.join(sorted(column_names))}"
                )
            df = df[self.meta.feature_names]
            if column_dtypes:
                column_dtypes = {k: v for k, v in column_dtypes.items() if k in self.meta.feature_names}

        for cname, ctype in column_dtypes.items():
            if cname not in df:
                df[cname] = None

        if column_dtypes:
            df = Dataset.cast_column_to_dtypes(df, column_dtypes)
        return df

    def predict(self, dataset: Dataset) -> ModelPredictionResults:
        """
        Generates predictions for the input dataset.

        Args:
            dataset (Dataset): The input dataset to make predictions on.

        Returns:
            ModelPredictionResults: The prediction results for the input dataset.

        Raises:
            ValueError: If the prediction task is not supported by the model.

        Notes:
            This method uses the `prepare_dataframe()` method to preprocess the input dataset before making predictions.
            The `predict_df()` method is used to generate raw predictions for the preprocessed data.
            The type of predictions generated by this method depends on the model type:
            * For regression models, the `prediction` field of the returned `ModelPredictionResults` object will contain the same
              values as the `raw_prediction` field.
            * For binary or multiclass classification models, the `prediction` field of the returned `ModelPredictionResults` object
              will contain the predicted class labels for each example in the input dataset.
              The `probabilities` field will contain the predicted probabilities for the predicted class label.
              The `all_predictions` field will contain the predicted probabilities for all class labels for each example in the input dataset.
        """
        timer = Timer()

        if get_cache_enabled():
            raw_prediction = self._predict_from_cache(dataset)
        else:
            raw_prediction = self.predict_df(
                self.prepare_dataframe(dataset.df, column_dtypes=dataset.column_dtypes, target=dataset.target)
            )

        if self.is_regression or self.is_generative:
            result = ModelPredictionResults(
                prediction=raw_prediction, raw_prediction=raw_prediction, raw=raw_prediction
            )
        elif self.is_classification:
            labels = np.array(self.meta.classification_labels)
            threshold = self.meta.classification_threshold

            if threshold is not None and len(labels) == 2:
                predicted_lbl_idx = (raw_prediction[:, 1] > threshold).astype(int)
            else:
                predicted_lbl_idx = raw_prediction.argmax(axis=1)

            all_predictions = pd.DataFrame(raw_prediction, columns=labels)

            predicted_labels = labels[predicted_lbl_idx]
            probability = raw_prediction[range(len(predicted_lbl_idx)), predicted_lbl_idx]

            result = ModelPredictionResults(
                raw=raw_prediction,
                prediction=predicted_labels,
                raw_prediction=predicted_lbl_idx,
                probabilities=probability,
                all_predictions=all_predictions,
            )
        else:
            raise ValueError(f"Prediction task is not supported: {self.meta.model_type}")
        timer.stop(f"Predicted dataset with shape {dataset.df.shape}")
        return result

    @abstractmethod
    def predict_df(self, df: pd.DataFrame):
        """
        Inner method that does the actual inference of a prepared dataframe
        :param df: dataframe to predict
        """
        ...

    def _predict_from_cache(self, dataset: Dataset):
        cached_predictions = self._cache.read_from_cache(dataset.row_hashes)
        missing = cached_predictions.isna()

        missing_slice = dataset.slice(lambda x: dataset.df[missing], row_level=False)
        df = self.prepare_dataframe(
            missing_slice.df, column_dtypes=missing_slice.column_dtypes, target=missing_slice.target
        )

        if len(df) > 0:
            raw_prediction = self.predict_df(df)
            self._cache.set_cache(dataset.row_hashes[missing], raw_prediction)
            cached_predictions.loc[missing] = raw_prediction.tolist()

        # TODO: check if there is a better solution
        return np.array(np.array(cached_predictions).tolist())

    def upload(self, client: GiskardClient, project_key, validate_ds=None) -> None:
        """
        Uploads the model to a Giskard project using the provided Giskard client. Also validates the model
        using the given validation dataset, if any.

        Args:
            client (GiskardClient): A Giskard client instance to use for uploading the model.
            project_key (str): The project key to use for the upload.
            validate_ds (Dataset, optional): A validation dataset to use for validating the model. Defaults to None.

        Notes:
            This method saves the model to a temporary directory before uploading it. The temporary directory
            is deleted after the upload is completed.
        """
        from giskard.core.model_validation import validate_model

        validate_model(model=self, validate_ds=validate_ds)
        with tempfile.TemporaryDirectory(prefix="giskard-model-") as f:
            self.save(f)

            if client is not None:
                client.log_artifacts(f, posixpath.join(project_key, "models", str(self.id)))
                client.save_model_meta(project_key, self.id, self.meta, platform.python_version(), get_size(f))

    @classmethod
    def download(cls, client: GiskardClient, project_key, model_id):
        """
        Downloads the specified model from the Giskard server and loads it into memory.

        Args:
            client (GiskardClient): The client instance that will connect to the Giskard server.
            project_key (str): The key for the project that the model belongs to.
            model_id (str): The ID of the model to download.

        Returns:
            An instance of the class calling the method, with the specified model loaded into memory.

        Raises:
            AssertionError: If the local directory where the model should be saved does not exist.
        """
        local_dir = settings.home_dir / settings.cache_dir / project_key / "models" / model_id
        if client is None:
            # internal worker case, no token based http client
            assert local_dir.exists(), f"Cannot find existing model {project_key}.{model_id} in {local_dir}"
            with open(Path(local_dir) / META_FILENAME) as f:
                file_meta = yaml.load(f, Loader=yaml.Loader)
                meta = ModelMeta(
                    name=file_meta["name"],
                    model_type=SupportedModelTypes[file_meta["model_type"]],
                    feature_names=file_meta["feature_names"],
                    classification_labels=file_meta["classification_labels"],
                    classification_threshold=file_meta["threshold"],
                    loader_module=file_meta["loader_module"],
                    loader_class=file_meta["loader_class"],
                )
        else:
            client.load_artifact(local_dir, posixpath.join(project_key, "models", model_id))
            meta_response = client.load_model_meta(project_key, model_id)
            # internal worker case, no token based http client
            assert local_dir.exists(), f"Cannot find existing model {project_key}.{model_id} in {local_dir}"
            with open(Path(local_dir) / META_FILENAME) as f:
                file_meta = yaml.load(f, Loader=yaml.Loader)
                classification_labels = cls.cast_labels(meta_response)
                meta = ModelMeta(
                    name=meta_response["name"],
                    model_type=SupportedModelTypes[meta_response["modelType"]],
                    feature_names=meta_response["featureNames"],
                    classification_labels=classification_labels,
                    classification_threshold=meta_response["threshold"],
                    loader_module=file_meta["loader_module"],
                    loader_class=file_meta["loader_class"],
                )

        clazz = cls.determine_model_class(meta, local_dir)

        constructor_params = meta.__dict__
        del constructor_params["loader_module"]
        del constructor_params["loader_class"]

        model = clazz.load(local_dir, **constructor_params)
        model.id = model_id
        model._cache = ModelCache(meta.model_type, model.id)
        return model

    @classmethod
    def cast_labels(cls, meta_response):
        labels_ = meta_response["classificationLabels"]
        labels_dtype = meta_response["classificationLabelsDtype"]
        if labels_ and labels_dtype and builtins.hasattr(builtins, labels_dtype):
            dtype = builtins.getattr(builtins, labels_dtype)
            labels_ = [dtype(i) for i in labels_]
        return labels_

    @classmethod
    def load(cls, local_dir, **kwargs):
        class_file = Path(local_dir) / MODEL_CLASS_PKL
        if class_file.exists():
            with open(class_file, "rb") as f:
                clazz = cloudpickle.load(f)
                return clazz(**kwargs)
        else:
            raise ValueError(
                f"Cannot load model ({cls.__module__}.{cls.__name__}), "
                f"{MODEL_CLASS_PKL} file not found and 'load' method isn't overriden"
            )


class WrapperModel(BaseModel, ABC):
    """
    A subclass of a BaseModel that wraps an existing model object (model) and uses it to make inference
    This class introduces a `data_preprocessing_function` which can be used
    to preprocess incoming data before it's passed to the underlying model
    """

    model: Any
    data_preprocessing_function: Callable[[pd.DataFrame], Any]
    model_postprocessing_function: Callable[[Any], Any]

    @configured_validate_arguments
    def __init__(
        self,
        model: Any,
        model_type: ModelType,
        data_preprocessing_function: Callable[[pd.DataFrame], Any] = None,
        model_postprocessing_function: Callable[[Any], Any] = None,
        name: Optional[str] = None,
        feature_names: Optional[Iterable] = None,
        classification_threshold: Optional[float] = 0.5,
        classification_labels: Optional[Iterable] = None,
    ) -> None:
        """
        Initialize a new instance of the WrapperModel class.

        Args:
            model (Any): The model that will be wrapped.
            model_type (ModelType): The type of the model. Must be a value from the `ModelType` enumeration.
            data_preprocessing_function (Callable[[pd.DataFrame], Any], optional): A function that will be applied to incoming data. Defaults to None.
            model_postprocessing_function (Callable[[Any], Any], optional): A function that will be applied to the model's predictions. Defaults to None.
            name (str, optional): A name for the wrapper. Defaults to None.
            feature_names (Optional[Iterable], optional): A list of feature names. Defaults to None.
            classification_threshold (float, optional): The probability threshold for classification. Defaults to 0.5.
            classification_labels (Optional[Iterable], optional): A list of classification labels. Defaults to None.

        Raises:
            ValueError: If `data_preprocessing_function` takes more than one argument.
            ValueError: If `model_postprocessing_function` takes more than one argument.
        """
        super().__init__(model_type, name, feature_names, classification_threshold, classification_labels)
        self.model = model
        self.data_preprocessing_function = data_preprocessing_function
        self.model_postprocessing_function = model_postprocessing_function

        # TODO: refactor this into validate_args or another decorator @validate_sign
        if self.data_preprocessing_function and isfunction(self.data_preprocessing_function):
            sign_len = len(signature(self.data_preprocessing_function).parameters)
            if sign_len != 1:
                raise ValueError(
                    f"data_preprocessing_function only takes 1 argument (a pandas.DataFrame) but {sign_len} were provided."
                )
        if self.model_postprocessing_function:
            sign_len = len(signature(self.model_postprocessing_function).parameters)
            if sign_len != 1:
                raise ValueError(f"model_postprocessing_function only takes 1 argument but {sign_len} were provided.")

    def _postprocess(self, raw_predictions):
        # User specified a custom postprocessing function
        if self.model_postprocessing_function:
            raw_predictions = self.model_postprocessing_function(raw_predictions)

        # Convert predictions to numpy array
        raw_predictions = self._convert_to_numpy(raw_predictions)

        # We try to automatically fix issues in the output shape
        raw_predictions = self._possibly_fix_predictions_shape(raw_predictions)

        return raw_predictions

    @configured_validate_arguments
    def predict_df(self, df: pd.DataFrame):
        if self.data_preprocessing_function:
            df = self.data_preprocessing_function(df)

        raw_prediction = self.model_predict(df)
        raw_prediction = self._postprocess(raw_prediction)

        return raw_prediction

    def _convert_to_numpy(self, raw_predictions):
        return np.asarray(raw_predictions)

    def _possibly_fix_predictions_shape(self, raw_predictions):
        if not self.is_classification:
            return raw_predictions

        # Ensure this is 2-dimensional
        if raw_predictions.ndim <= 1:
            raw_predictions = raw_predictions.reshape(-1, 1)

        # Fix possible extra dimensions (e.g. batch dimension which was not squeezed)
        if raw_predictions.ndim > 2:
            warn_once(logger,
                      f"\nThe output of your model has shape {raw_predictions.shape}, but we expect a shape (n_entries, n_classes). \n"
                      "We will attempt to automatically reshape the output to match this format, please check that the results are consistent."
                      )

            raw_predictions = raw_predictions.squeeze(tuple(range(1, raw_predictions.ndim - 1)))

            if raw_predictions.ndim > 2:
                raise ValueError(
                    f"The output of your model has shape {raw_predictions.shape}, but we expect it to be (n_entries, n_classes)."
                )

        # E.g. for binary classification, prediction should be of the form `(p, 1 - p)`.
        # If a binary classifier returns a single prediction `p`, we try to infer the second class
        # prediction as `1 - p`.
        if self.is_binary_classification and raw_predictions.shape[-1] == 1:
            warn_once(logger,
                      "Please make sure that your model's output corresponds "
                      "to the second label in classification_labels."
                      )

            raw_predictions = np.append(1 - raw_predictions, raw_predictions, axis=1)

        # For classification models, the last dimension must be equal to the number of classes
        if raw_predictions.shape[-1] != len(self.meta.classification_labels):
            raise ValueError(
                f"The output of your model has shape {raw_predictions.shape}, but we expect it to be (n_entries, n_classes), \n"
                f"where `n_classes` is the number of classes in your model output ({len(self.meta.classification_labels)} in this case)."
            )

        return raw_predictions

    @abstractmethod
    def model_predict(self, df):
        ...

    def save(self, local_path: Union[str, Path]) -> None:
        super().save(local_path)

        if self.data_preprocessing_function:
            self.save_data_preprocessing_function(local_path)
        if self.model_postprocessing_function:
            self.save_model_postprocessing_function(local_path)

    @abstractmethod
    def save_model(self, local_path: Union[str, Path]) -> None:
        """
        Saving the model object.

        :param local_path: path to the saved model
        """
        ...

    def save_data_preprocessing_function(self, local_path: Union[str, Path]):
        with open(Path(local_path) / "giskard-data-preprocessing-function.pkl", "wb") as f:
            cloudpickle.dump(self.data_preprocessing_function, f, protocol=pickle.DEFAULT_PROTOCOL)

    def save_model_postprocessing_function(self, local_path: Union[str, Path]):
        with open(Path(local_path) / "giskard-model-postprocessing-function.pkl", "wb") as f:
            cloudpickle.dump(self.model_postprocessing_function, f, protocol=pickle.DEFAULT_PROTOCOL)

    @classmethod
    def load(cls, local_dir, **kwargs):
        kwargs["data_preprocessing_function"] = cls.load_data_preprocessing_function(local_dir)
        kwargs["model_postprocessing_function"] = cls.load_model_postprocessing_function(local_dir)
        return cls(model=cls.load_model(local_dir), **kwargs)

    @classmethod
    @abstractmethod
    def load_model(cls, local_dir):
        ...

    @classmethod
    def load_data_preprocessing_function(cls, local_path: Union[str, Path]):
        local_path = Path(local_path)
        file_path = local_path / "giskard-data-preprocessing-function.pkl"
        if file_path.exists():
            with open(file_path, "rb") as f:
                return cloudpickle.load(f)
        else:
            return None

    @classmethod
    def load_model_postprocessing_function(cls, local_path: Union[str, Path]):
        local_path = Path(local_path)
        file_path = local_path / "giskard-model-postprocessing-function.pkl"
        if file_path.exists():
            with open(file_path, "rb") as f:
                return cloudpickle.load(f)
        else:
            return None


class MLFlowBasedModel(WrapperModel, ABC):
    """
    An abstract base class for models that are serializable by the MLFlow library.

    This class provides functionality for saving the model with MLFlow in addition to saving other metadata with the
    `save` method. Subclasses should implement the `save_model` method to provide their own MLFlow-specific model
    saving functionality.
    """

    def save(self, local_path: Union[str, Path]) -> None:
        """
        MLFlow requires a target directory to be empty before the model is saved, thus we have to call
        save_with_mflow first and then save the rest of the metadata
        """
        if not self.id:
            self.id = uuid.uuid4()
            self._cache.set_id(str(self.id))
        self.save_model(local_path, mlflow.models.Model(model_uuid=str(self.id)))
        super().save(local_path)


class CloudpickleBasedModel(WrapperModel, ABC):
    """
    An abstract base class for models that are serializable by the cloudpickle library.
    """

    def save(self, local_path: Union[str, Path]) -> None:
        """
        TBF
        """
        super().save(local_path)
        self.save_model(local_path)

    def save_model(self, local_path: Union[str, Path]) -> None:
        try:
            model_file = Path(local_path) / "model.pkl"
            with open(model_file, "wb") as f:
                cloudpickle.dump(self.model, f, protocol=pickle.DEFAULT_PROTOCOL)
        except ValueError:
            raise ValueError(
                "We couldn't save your model with cloudpickle. Please provide us with your own "
                "serialisation method by overriding the save_model() and load_model() methods."
            )

    @classmethod
    def load_model(cls, local_dir):
        local_path = Path(local_dir)
        model_path = local_path / "model.pkl"
        if model_path.exists():
            with open(model_path, "rb") as f:
                model = cloudpickle.load(f)
                return model
        else:
            raise ValueError(
                "We couldn't load your model with cloudpickle. Please provide us with your own "
                "serialisation method by overriding the save_model() and load_model() methods."
            )


class CustomModel(BaseModel, ABC):
    """
    Helper class to extend in case a user needs to extend a BaseModel
    """

    should_save_model_class = True<|MERGE_RESOLUTION|>--- conflicted
+++ resolved
@@ -26,12 +26,10 @@
 from giskard.models.cache import ModelCache
 from giskard.path_utils import get_size
 from giskard.settings import settings
-<<<<<<< HEAD
+
 from ..utils import np_types_to_native, warn_once
-=======
 from ..cache import get_cache_enabled
 from ..utils import np_types_to_native
->>>>>>> d12ca623
 
 META_FILENAME = "giskard-model-meta.yaml"
 
