import tempfile
from typing import List, Iterable, Union, Callable, Any, Optional

import numpy as np
import pandas as pd
import yaml

from giskard.client.python_utils import warning
from giskard.core.core import ModelMeta, ModelType
from giskard.core.core import SupportedModelTypes
from giskard.core.validation import validate_is_pandasdataframe, configured_validate_arguments
from giskard.datasets.base import Dataset
from giskard.ml_worker.testing.registry.slicing_function import SlicingFunction
from giskard.models.base import BaseModel, WrapperModel


@configured_validate_arguments
def validate_model(model: BaseModel, validate_ds: Optional[Dataset] = None):
    model_type = model.meta.model_type

    model = validate_model_loading_and_saving(model)

    if isinstance(model, WrapperModel) and model.data_preprocessing_function is not None:
        validate_data_preprocessing_function(model.data_preprocessing_function)

    if isinstance(model, WrapperModel) and model.model_postprocessing_function is not None:
        validate_model_postprocessing_function(model.model_postprocessing_function)

    validate_classification_labels(model.meta.classification_labels, model_type)

    if model.is_classification:
        validate_classification_threshold_label(model.meta.classification_labels, model.meta.classification_threshold)

    assert model.meta.feature_names is None or isinstance(
        model.meta.feature_names, list
    ), "Invalid feature_names parameter. Please provide the feature names as a list."

    if validate_ds is not None:
        validate_is_pandasdataframe(validate_ds.df)
        validate_features(feature_names=model.meta.feature_names, validate_df=validate_ds.df)

        if model.is_regression:
            validate_model_execution(model, validate_ds)
        elif model.is_generative:
            validate_model_execution(model, validate_ds, False)
        elif model.is_classification and validate_ds.target is not None:
            target_values = validate_ds.df[validate_ds.target].unique()
            validate_label_with_target(model.meta.name, model.meta.classification_labels, target_values,
                                       validate_ds.target)
            validate_model_execution(model, validate_ds)
        else:  # Classification with target = None
            validate_model_execution(model, validate_ds)

        if model.meta.model_type == SupportedModelTypes.CLASSIFICATION:
            validate_order_classifcation_labels(model, validate_ds)

    print("Your model is successfully validated.")


@configured_validate_arguments
def validate_model_execution(model: BaseModel, dataset: Dataset, deterministic: bool = True) -> None:
    # testing multiple entries
    validation_size = min(len(dataset), 10)
    validation_ds = dataset.slice(SlicingFunction(lambda x: x.sample(validation_size), row_level=False))
    error_message = "Invalid model.predict() input.\nPlease make sure that model.predict(dataset) does not return an " \
                    "error message before uploading to Giskard."
    try:
        prediction = model.predict(validation_ds)
    except Exception as e:
        raise ValueError(error_message) from e

    # testing one entry
    validation_size = min(len(dataset), 1)
    validation_ds_1 = dataset.slice(SlicingFunction(lambda x: x.sample(validation_size), row_level=False))
    try:
        model.predict(validation_ds_1)
    except Exception as e:
        raise ValueError(
            error_message + " Hint: Make sure that you are not fitting any preprocessor inside your model or prediction"
                            " function.") from e

    if deterministic:
        validate_deterministic_model(model, validation_ds, prediction)
    validate_prediction_output(validation_ds, model.meta.model_type, prediction.raw)
    if model.is_classification:
        validate_classification_prediction(model.meta.classification_labels, prediction.raw)


@configured_validate_arguments
def validate_deterministic_model(model: BaseModel, validate_ds: Dataset, prev_prediction):
    """
    Asserts if the model is deterministic by asserting previous and current prediction on same data
    """
    new_prediction = model.predict(validate_ds)

    if not np.allclose(prev_prediction.raw, new_prediction.raw):
        warning(
            "Model is stochastic and not deterministic. Prediction function returns different results"
            "after being invoked for the same data multiple times."
        )


@configured_validate_arguments
def validate_model_loading_and_saving(model: BaseModel):
    """
    Validates if the model can be serialised and deserialised
    """
    try:
        with tempfile.TemporaryDirectory(prefix="giskard-model-") as f:
            model.save(f)

            with open(f + "/giskard-model-meta.yaml") as yaml_f:
                saved_meta = yaml.load(yaml_f, Loader=yaml.Loader)

            meta = ModelMeta(
                name=saved_meta['name'],
                model_type=SupportedModelTypes[saved_meta['model_type']],
                feature_names=saved_meta['feature_names'],
                classification_labels=saved_meta['classification_labels'],
                classification_threshold=saved_meta['threshold'],
                loader_module=saved_meta['loader_module'],
                loader_class=saved_meta['loader_class'],
            )

            clazz = BaseModel.determine_model_class(meta, f)

            constructor_params = meta.__dict__
            del constructor_params['loader_module']
            del constructor_params['loader_class']

            loaded_model = clazz.load(f, **constructor_params)

            return loaded_model

    except Exception as e:
        raise ValueError("Failed to validate model saving and loading from local disk") from e


@configured_validate_arguments
def validate_data_preprocessing_function(f: Callable[[pd.DataFrame], Any]):
    if not callable(f):
        raise ValueError(
            f"Invalid data_preprocessing_function parameter: {f}. Please specify Python function."
        )


@configured_validate_arguments
def validate_model_postprocessing_function(f: Callable[[Any], Any]):
    if not callable(f):
        raise ValueError(
            f"Invalid model_postprocessing_function parameter: {f}. Please specify Python function."
        )


@configured_validate_arguments
def validate_model_type(model_type: ModelType):
    if model_type not in {task.value for task in SupportedModelTypes}:
        raise ValueError(
            f"Invalid model_type parameter: {model_type}. "
            + f"Please choose one of {[task.value for task in SupportedModelTypes]}."
        )


@configured_validate_arguments
def validate_classification_labels(classification_labels: Union[np.ndarray, List, None],
                                   model_type: ModelType):
    if model_type == SupportedModelTypes.CLASSIFICATION:
        if classification_labels is not None and isinstance(classification_labels, Iterable):
            if len(classification_labels) <= 1:
                raise ValueError(
                    f"Invalid classification_labels parameter: {classification_labels}. "
                    f"Please specify more than 1 label."
                )
        else:
            raise ValueError(
                f"Invalid classification_labels parameter: {classification_labels}. "
                f"Please specify valid list of strings."
            )
<<<<<<< HEAD
=======

>>>>>>> 88fa4e99
    if (model_type == SupportedModelTypes.REGRESSION or model_type == SupportedModelTypes.GENERATIVE) \
            and classification_labels is not None:
        warning("'classification_labels' parameter is ignored for regression model")


@configured_validate_arguments
def validate_features(feature_names: Optional[List[str]] = None, validate_df: Optional[pd.DataFrame] = None):
    if (
            feature_names is not None
            and validate_df is not None
            and not set(feature_names).issubset(set(validate_df.columns))
    ):
        missing_feature_names = set(feature_names) - set(validate_df.columns)
        raise ValueError(
            f"Value mentioned in feature_names is not available in validate_df: {missing_feature_names} "
        )


@configured_validate_arguments
def validate_classification_threshold_label(classification_labels: Union[np.ndarray, List, None],
                                            classification_threshold: float = None):
    if classification_labels is None:
        raise ValueError("Missing classification_labels parameter for classification model.")
    if classification_threshold is not None and not isinstance(classification_threshold, (int, float)):
        raise ValueError(
            f"Invalid classification_threshold parameter: {classification_threshold}. Please specify valid number."
        )

    if classification_threshold is not None:
        if classification_threshold != 0.5 and len(classification_labels) != 2:
            raise ValueError(
                f"Invalid classification_threshold parameter: {classification_threshold} value is applicable "
                f"only for binary classification. "
            )


@configured_validate_arguments
def validate_label_with_target(model_name: str, classification_labels: Union[np.ndarray, List, None],
                               target_values: Union[np.ndarray, List, None] = None, target_name: str = None):
    if target_values is not None:
        to_append = " of the model: " + model_name if model_name else ""
        target_values = list(target_values)
        if not set(target_values).issubset(set(classification_labels)):
            invalid_target_values = set(target_values) - set(classification_labels)
            raise ValueError(
                f"Values {invalid_target_values} in \"{target_name}\" column are not declared in "
                f"classification_labels parameter {classification_labels}" + to_append
            )


@configured_validate_arguments
def validate_prediction_output(ds: Dataset, model_type: ModelType, prediction):
    assert len(ds.df) == len(prediction), (
        f"Number of rows ({len(ds.df)}) of dataset provided does not match with the "
        f"number of rows ({len(prediction)}) of model.predict output"
    )
    if isinstance(prediction, np.ndarray) or isinstance(prediction, list):
        if model_type == SupportedModelTypes.CLASSIFICATION:
            if not any(isinstance(y, (np.floating, float)) for x in prediction for y in x):
                raise ValueError("Model prediction should return float values ")
        if model_type == SupportedModelTypes.REGRESSION:
            if not any(isinstance(x, (np.floating, float)) for x in prediction):
                raise ValueError("Model prediction should return float values ")
        if model_type == SupportedModelTypes.GENERATIVE:
            if not any(isinstance(x, str) for x in prediction):
                raise ValueError("Model prediction should return string values ")
    else:
        raise ValueError("Model should return numpy array or a list")


@configured_validate_arguments
def validate_classification_prediction(classification_labels: Union[np.ndarray, List, None], prediction):
    if not np.all(np.logical_and(prediction >= 0, prediction <= 1)):
        warning("Output of model.predict returns values out of range [0,1]. "
                "The output of Multiclass and Binary classifications should be within the range [0,1]")
    if not np.all(np.isclose(np.sum(prediction, axis=1), 1, atol=0.0000001)):
        warning("Sum of output values of model.predict is not equal to 1."
                " For Multiclass and Binary classifications, the sum of probabilities should be 1")
    if prediction.shape[1] != len(classification_labels):
        raise ValueError(
            "Prediction output label shape and classification_labels shape do not match"
        )
    if prediction.shape[1] != len(classification_labels):
        raise ValueError("Prediction output label shape and classification_labels shape do not match")


def validate_order_classifcation_labels(model, dataset):
    from sklearn.metrics import balanced_accuracy_score

    y_true = dataset.df[dataset.target]
    y_pred = model.predict(dataset).prediction
    balanced_accuracy = balanced_accuracy_score(y_true, y_pred)
    num_classes = len(model.meta.classification_labels)

    if balanced_accuracy <= 1 / num_classes:
        warning(
            f"The balanced accuracy of your model is very low ({round(balanced_accuracy, 2)}). "
            "Make sure you have not inverted the order of the 'classification_labels' when you created "
            "the Giskard Model."
        )<|MERGE_RESOLUTION|>--- conflicted
+++ resolved
@@ -176,10 +176,7 @@
                 f"Invalid classification_labels parameter: {classification_labels}. "
                 f"Please specify valid list of strings."
             )
-<<<<<<< HEAD
-=======
-
->>>>>>> 88fa4e99
+
     if (model_type == SupportedModelTypes.REGRESSION or model_type == SupportedModelTypes.GENERATIVE) \
             and classification_labels is not None:
         warning("'classification_labels' parameter is ignored for regression model")
