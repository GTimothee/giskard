--- conflicted
+++ resolved
@@ -2,14 +2,10 @@
 import logging
 import traceback
 from dataclasses import dataclass
-<<<<<<< HEAD
 from functools import singledispatchmethod
-from typing import List, Any, Union, Dict, Optional
-=======
-from typing import List, Any, Union, Dict, Mapping, Optional, Tuple
+from typing import List, Any, Union, Dict, Optional, Tuple
 
 from mlflow import MlflowClient
->>>>>>> 48a27df9
 
 from giskard.client.dtos import TestSuiteDTO, TestInputDTO, SuiteTestDTO
 from giskard.client.giskard_client import GiskardClient
@@ -49,7 +45,6 @@
 ]
 
 
-<<<<<<< HEAD
 def parse_function_arguments(client, project_key, function_inputs):
     arguments = dict()
 
@@ -85,10 +80,7 @@
     return arguments
 
 
-class TestSuiteResult(tuple):
-=======
 class TestSuiteResult:
->>>>>>> 48a27df9
     """Represents the result of a test suite."""
 
     def __init__(self, passed: bool, results: List[Tuple[str, TestResult, Dict[str, Any]]]):
@@ -186,11 +178,7 @@
     name: str
 
     def __init__(self, name: str, ptype: Any) -> None:
-<<<<<<< HEAD
-        assert ptype in suite_input_types, f"Type should be one of those: {suite_input_types}"
-=======
         assert ptype in suite_input_types, f"Type should be one of these: {suite_input_types}"
->>>>>>> 48a27df9
         self.name = name
         self.type = ptype
 
@@ -367,19 +355,12 @@
         for test_partial in self.tests:
             test_params = self.create_test_params(test_partial, suite_run_args)
 
-            try:
-<<<<<<< HEAD
-                test_params = self.create_test_params(test_partial, suite_run_args)
-                result = test_partial.giskard_test.get_builder()(**test_params).execute()
-                res.append((test_partial.test_name, result))
-=======
-                result = test_partial.giskard_test.get_builder()(**test_params).execute()
+            try:                result = test_partial.giskard_test.get_builder()(**test_params).execute()
 
                 if isinstance(result, bool):
                     result = TestResult(passed=result)
 
                 results.append((test_partial.test_name, result, test_params))
->>>>>>> 48a27df9
                 if verbose:
                     print(
                         """Executed '{0}' with arguments {1}: {2}""".format(test_partial.test_name, test_params, result)
@@ -485,7 +466,6 @@
         """
         self.tests.append(_generate_test_partial(test_fn, test_name, **params))
 
-<<<<<<< HEAD
         return self
 
     @singledispatchmethod
@@ -498,10 +478,6 @@
                 If int: remove the test by index.
                 If str: remove the test by name passed during the add_test method
                 If GiskardTest: remove the test(s) by reference
-=======
-        if test_name is None:
-            test_name = test_fn.meta.name if test_fn.meta.display_name is None else test_fn.meta.display_name
->>>>>>> 48a27df9
 
         Returns:
             Suite: The current instance of the test suite to allow chained calls.
@@ -616,11 +592,7 @@
         ):
             return
 
-<<<<<<< HEAD
         self.add_test(GiskardTest.download(test_func.uuid, None, None).get_builder()(**suite_args))
-=======
-        self.add_test(GiskardTest.load(test_func.uuid, None, None).get_builder()(**suite_args))
->>>>>>> 48a27df9
 
     def _contains_test(self, test: TestFunctionMeta):
         return any(t.giskard_test == test for t in self.tests)
