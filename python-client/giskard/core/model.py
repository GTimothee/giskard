--- conflicted
+++ resolved
@@ -85,14 +85,7 @@
                     raise ValueError(f"Unknown model class: {clazz}. Models should inherit from 'Model' class")
                 return clazz
         else:
-<<<<<<< HEAD
             return getattr(importlib.import_module(meta.loader_module), meta.loader_class)
-=======
-            # return cls
-            # TODO: temporarly consider models as sk-learn compatible, later rely on reading a model class from metadata
-            from giskard import SKLearnModel
-            return SKLearnModel
->>>>>>> 10338c3b
 
     def save_meta(self, local_path):
         with open(Path(local_path) / 'giskard-model-meta.yaml', 'w') as f:
@@ -200,8 +193,6 @@
         """
         ...
 
-<<<<<<< HEAD
-
 class WrapperModel(Model, ABC):
     """
     A subclass of a Model that wraps an existing model object (clf) and uses it to make inference
@@ -242,8 +233,6 @@
     def clf_predict(self, df):
         ...
 
-=======
->>>>>>> 10338c3b
     def upload(self, client: GiskardClient, project_key, validate_ds=None) -> None:
         from giskard.core.model_validation import validate_model
 
@@ -278,7 +267,7 @@
                 )
         else:
             client.load_artifact(local_dir, posixpath.join(project_key, "models", model_id))
-<<<<<<< HEAD
+
             assert local_dir.exists(), f"Cannot find existing model {project_key}.{model_id}"
             with open(Path(local_dir) / 'giskard-model-meta.yaml') as f:
                 saved_meta = yaml.load(f, Loader=yaml.Loader)
@@ -299,56 +288,6 @@
             model_postprocessing_function=clazz.read_model_postprocessing_function_from_artifact(local_dir),
             **meta.__dict__
         )
-=======
-            meta = client.load_model_meta(project_key, model_id)
-
-        clazz = cls.determine_model_class(local_dir)
-
-        return clazz.load(local_dir, **meta.__dict__)
-
-    @classmethod
-    def load(cls, local_dir, **kwargs):
-        class_file = Path(local_dir) / MODEL_CLASS_PKL
-        if class_file.exists():
-            with open(class_file, 'rb') as f:
-                clazz = cloudpickle.load(f)
-                return clazz(**kwargs)
-        else:
-            raise ValueError(
-                f"Cannot load model ({cls.__module__}.{cls.__name__}), "
-                f"{MODEL_CLASS_PKL} file not found and 'load' method isn't overriden")
-
-
-class WrapperModel(Model, ABC):
-    """
-    A subclass of a Model that wraps an existing model object (clf) and uses it to make inference
-    This class introduces a `data_preprocessing_function` which can be used
-    to preprocess incoming data before it's passed
-    to the underlying model
-    """
-    clf: PyFuncModel
-    data_preprocessing_function: any
-
-    def __init__(self,
-                 clf,
-                 model_type: Union[SupportedModelTypes, str],
-                 data_preprocessing_function=None,
-                 name: str = None, feature_names=None,
-                 classification_threshold=0.5, classification_labels=None) -> None:
-        super().__init__(model_type, name, feature_names, classification_threshold, classification_labels)
-        self.clf = clf
-        self.data_preprocessing_function = data_preprocessing_function
-
-    def predict_df(self, df):
-        if self.data_preprocessing_function:
-            df = self.data_preprocessing_function(df)
-        raw_prediction = self.clf_predict(df)
-        return raw_prediction
-
-    @abstractmethod
-    def clf_predict(self, df):
-        ...
->>>>>>> 10338c3b
 
     def save(self, local_path: Union[str, Path]) -> None:
         super().save(local_path)
@@ -362,20 +301,9 @@
         with open(Path(local_path) / "giskard-data-preprocessing-function.pkl", 'wb') as f:
             cloudpickle.dump(self.data_preprocessing_function, f, protocol=pickle.DEFAULT_PROTOCOL)
 
-<<<<<<< HEAD
     def save_model_postprocessing_function(self, local_path: Union[str, Path]):
         with open(Path(local_path) / "giskard-model-postprocessing-function.pkl", 'wb') as f:
             cloudpickle.dump(self.model_postprocessing_function, f, protocol=pickle.DEFAULT_PROTOCOL)
-=======
-    @classmethod
-    def load(cls, local_dir, **kwargs):
-        return cls(clf=cls.load_clf(local_dir), **kwargs)
-
-    @classmethod
-    @abstractmethod
-    def load_clf(cls, local_dir):
-        ...
->>>>>>> 10338c3b
 
     @staticmethod
     def load_data_preprocessing_function(local_path: Union[str, Path]):
