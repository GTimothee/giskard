--- conflicted
+++ resolved
@@ -40,22 +40,15 @@
 
 
 def run_daemon(is_server, url, api_key):
-<<<<<<< HEAD
     from giskard.ml_worker.ml_worker import MLWorker
 
-    log_path = run_dir / "ml-worker.log"
-=======
     log_path = get_log_path()
->>>>>>> b91cb7c5
     logger.info(f"Writing logs to {log_path}")
     pid_file = PIDLockFile(create_pid_file_path(is_server, url))
 
     with DaemonContext(pidfile=pid_file, stdout=open(log_path, "w+t")):
         logger.info(f"Daemon PID: {os.getpid()}")
-<<<<<<< HEAD
         asyncio.get_event_loop().run_until_complete(MLWorker(is_server, url, api_key).start())
-=======
-        asyncio.get_event_loop().run_until_complete(start_ml_worker(is_server, url, api_key))
 
 
 def get_log_path():
@@ -83,5 +76,4 @@
                 skip_existing = False
                 sleep(wait)
             elif not skip_existing:
-                print(line, end="")
->>>>>>> b91cb7c5
+                print(line, end="")