--- conflicted
+++ resolved
@@ -8,17 +8,11 @@
 
 from daemon import DaemonContext
 from daemon.runner import is_pidfile_stale
-<<<<<<< HEAD
 from lockfile.pidlockfile import PIDLockFile
 from pydantic import AnyHttpUrl, parse_obj_as
 
 from giskard.ml_worker.ml_worker import start_ml_worker
 from giskard.path_utils import run_dir
-=======
-from giskard.ml_worker.ml_worker import start_ml_worker
-from giskard.path_utils import run_dir
-from lockfile.pidlockfile import PIDLockFile
->>>>>>> 1f754c1b
 
 logger = logging.getLogger(__name__)
 
@@ -37,26 +31,18 @@
     return run_dir / f"ml-worker-{hash_value}.pid"
 
 
-<<<<<<< HEAD
 def validate_url(_ctx, _param, value) -> AnyHttpUrl:
     return parse_obj_as(AnyHttpUrl, value)
 
 
 def run_daemon(is_server, url, api_key):
-    log_path = run_dir / "ml-worker.log"
-=======
-def run_daemon(is_server, host, port):
     log_path = get_log_path()
->>>>>>> 1f754c1b
     logger.info(f"Writing logs to {log_path}")
     pid_file = PIDLockFile(create_pid_file_path(is_server, url))
 
     with DaemonContext(pidfile=pid_file, stdout=open(log_path, "w+t")):
         logger.info(f"Daemon PID: {os.getpid()}")
-<<<<<<< HEAD
         asyncio.get_event_loop().run_until_complete(start_ml_worker(is_server, url, api_key))
-=======
-        asyncio.get_event_loop().run_until_complete(start_ml_worker(is_server, host, port))
 
 
 def get_log_path():
@@ -84,5 +70,4 @@
                 skip_existing = False
                 sleep(wait)
             elif not skip_existing:
-                print(line, end="")
->>>>>>> 1f754c1b
+                print(line, end="")