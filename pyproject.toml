[build-system]
requires = ["setuptools", "wheel"]
build-backend = "setuptools.build_meta"

[tool.setuptools.packages.find]
include = ["giskard*"]
exclude = ["docs*", "tests*"]


[tool.setuptools.package-data]
giskard = [
    "**/*.md",
    "**/*.html",
    "**/*.css",
    "**/*.js",
    "**/*.json",
    "**/*titanic.csv",
    "**/*prompts.csv",
    "**/*.txt",
    "**/injection_data/*.csv",
]



[tool.pdm.scripts]
_.env = { GSK_DISABLE_ANALYTICS = "True", GISKARD_DEV_MODE = "True" }
# add "-n auto" to the pytest command to parallelize the execution
test.cmd = "pdm base-test tests/"
# for some reason github runners don't work when calling 'pdm test -m "not slow"'
base-test.cmd = "pytest -c pyproject.toml --cov=giskard --cov-report=xml --cov-append --disable-warnings --no-header -vv --durations=0"
<<<<<<< HEAD
test-fast.cmd = "pdm base-test -n auto -m 'not slow' --use-subprocess tests"
test-slow.cmd = "pdm base-test -m 'slow' --use-subprocess"
lint = "ruff giskard tests"
=======
test-fast.cmd = "pdm base-test -n auto -m 'not slow and not concurrency' --use-subprocess tests"
test-slow.cmd = "pdm base-test -m 'slow and not concurrency' --use-subprocess"
test-worker.cmd = "pdm base-test -m 'concurrency' tests/"
lint = "ruff check giskard tests"
>>>>>>> 1cfd7ae5
doc = "sphinx-build docs docs/_build/html"
#  -W --keep-going -n => temporary disable
check-doc = "python ./docs/scrapper.py"
watch-doc = "python -m sphinx_autobuild --watch giskard docs docs/_build/html"
clean = "rm -rf coverage.xml coverage* .coverage*"
notebook = "jupyter notebook --ip 0.0.0.0 --port 8888 --no-browser --notebook-dir ./docs/reference/notebooks --NotebookApp.token=''"
check-deps = "deptry ."
update-lock = "docker run --platform linux/amd64 --rm -it -w /work -v ${PWD}/pdm.lock:/work/pdm.lock -v ${PWD}/pyproject.toml:/work/pyproject.toml python:3.10-slim bash -c \"apt update && apt install curl -y && curl -sSL https://pdm.fming.dev/install-pdm.py | python3 - && /root/.local/bin/pdm lock -G :all -v\""

[tool.pdm.dev-dependencies]
dev = [
    "typing-extensions",
    "jupyter>=1.0.0",
    "jupyterlab>=3.4.2",
    "pre-commit>=2.19.0",
    "mypy>=0.982",
    "deptry>=0.5.13",
    "ruff>=0.0.271",
    "mlflow>2",
    "black[d]>=22.12.0",
    "pip>=23.1.2",
    "pytest-asyncio>=0.21.1",
    "pydantic>=2",
    "avidtools",
    "mistralai>=0.1.8",
    "boto3>=1.34.88",
    "scikit-learn==1.4.2",
]
ml_runtime = [
    "langchain>=0.0.275",
    "langchain-community",
    "nltk>=3.8.1",
    "xgboost>=1.7.5",
    "lightgbm>=3.3.5",
    "imbalanced-learn>=0.12.0",
    "catboost>=1.1.1",
    "requests-mock>=1.10.0",
    "tensorflow-hub>=0.12.0; sys_platform != 'win32' and platform_system !='Windows'",
    "transformers>=4.34.1",
    "sentencepiece",                                                                      # needed for some transformers stuff with tokenizer
    "torch>=2.0.0, < 2.3.0",
    "torchdata>=0.6.0",
    "portalocker>=2.0.0",                                                                 # Needed by torchdata for test_newspaper_classification_pytorch_dataset
    "torchtext>=0.15.1, < 1.8",
    "tensorflow-macos==2.14.0; sys_platform == 'darwin' and platform_machine == 'arm64'",
    "tensorflow==2.14.0; sys_platform != 'win32' and platform_system !='Windows'",
    # tensorflow-text is only available on linux or mac, but not for arm64 nor windows
    "tensorflow-text==2.14.0; python_version < '3.11' and (sys_platform == 'linux' or sys_platform == 'darwin') and platform_machine == 'x86_64'",
    "mlflow>2,<2.12", # version 2.12 throws error with imbalance-learn
    "wandb",
    "tensorflow-io-gcs-filesystem<0.32;  sys_platform != 'win32' and platform_system !='Windows' and platform_machine != 'arm64'", # Tensorflow io does not work for windows from 0.32, but does not work for arm64 before...                                                                              # Tensorflow io does not work for windows from 0.32, but does not work for arm64 before...
]
test = [
    "pytest-cov>=4.0.0",
    "pytest>=7.1.2",
    "pytest-xdist>=3.3.1",
    "polyfactory",
    "pytest-env>=1.1.0",
    "openai>=1",
    "pytest-memray; sys_platform == 'linux' or sys_platform == 'darwin'",
    "pytest-reportlog>=0.4.0",
    "shap<0.45",                                                          # Fixing this to avoid changed on insights
    "ragas>=0.1.5",
    "nemoguardrails>=0.9.0",
    "google-generativeai",
]
doc = [
    "furo>=2023.5.20",
    "myst-parser>=1.0.0",
    "sphinx-autobuild>=2021.3.14",
    "sphinx>=6.1.3",
    "sphinxcontrib-napoleon>=0.7",
    "sphinx-autoapi>=2.1.0",
    "sphinx-rtd-theme>=1.2.0",
    "sphinx-tabs>=3.4.1",
    "sphinx-design>=0.4.1",
    "sphinx-copybutton>=0.5.2",
    "sphinx-click>=4.4.0",
    "nbsphinx>=0.9.2",
    "ipython==8.12.0",
    "scrapy",
    "requests",
    "requests",
]

[project.entry-points."mlflow.model_evaluator"]
giskard = "giskard.integrations.mlflow.giskard_evaluator:GiskardEvaluator"

[project.urls]
"Homepage" = "https://giskard.ai"
"Source Code" = "https://github.com/Giskard-AI/giskard"
"Bug Tracker" = "https://github.com/Giskard-AI/giskard/issues"
"Documentation" = "https://docs.giskard.ai/"
"Discord" = "https://discord.gg/ABvfpbu69R"
"Linkedin" = "https://www.linkedin.com/company/giskard-ai"
"Mastodon" = "https://fosstodon.org/@Giskard"
"Twitter" = "https://twitter.com/giskard_ai"


[project]
name = "giskard"
readme = "README.md"
license = { text = "Apache Software License 2.0" }
version = "2.14.0"
description = "The testing framework dedicated to ML models, from tabular to LLMs"
authors = [{ name = "Giskard AI", email = "hello@giskard.ai" }]
keywords = ["Artificial Intelligence", "Machine Learning", "Quality", "MLOps"]

# Pypi classifiers: https://pypi.org/classifiers/
classifiers = [
    "Development Status :: 4 - Beta",
    "Intended Audience :: Developers",
    "Intended Audience :: Science/Research",
    "Operating System :: OS Independent",
    "Topic :: Scientific/Engineering :: Artificial Intelligence",
    "License :: OSI Approved :: Apache Software License",
    "Programming Language :: Python :: 3.9",
    "Programming Language :: Python :: 3.10",
    "Programming Language :: Python :: 3.11",
]

requires-python = ">=3.9, <3.12"
dependencies = [
    "cloudpickle>=1.1.1",
    "zstandard>=0.10.0",
    "mlflow-skinny>=2",
    "numpy>=1.22.0, <2",
    "scikit-learn>=1.0",
    "scipy>=1.7.3, <1.12.0",
    "mixpanel>=4.4.0",
    "requests>=2.19",
    "pydantic<3,>1",
    "pandas>=2.0",
    "xxhash>=3.2.0",
    "langdetect>=1.0.9",
    "chardet",                  # text metadata
    "jinja2>=3",                # scan template
    "requests-toolbelt>=0.9.1",
    "setuptools",               # used for pkg_resources
    "typing_extensions",        # used in registry/decorators, for python <3.10
    "pyyaml",
    "packaging",                # used in settings
    "markdown",                 # needed for display of scan results in notebook
    "colorama",                 # needed for the scan
    "num2words>=0.5.13",
    "griffe>=0.36.9",
    "sentry-sdk>=1.40.5",
]

[project.optional-dependencies]
llm = [
    "openai",
    "evaluate>=0.4.1",
    "bert-score>=0.3.13",
    "tenacity>=4.11.0",
    "faiss-cpu>=1.7.4, <1.8.0.post1",
    "bokeh>=3.3.4",
    "umap-learn>=0.5.5",
    "scikit-learn>=1.3.2",
]

talk = [
    "openai",
    "tenacity>=4.11.0",
    "shap<0.44.1,>=0.41.0",
    "tabulate==0.9.0",
]

[tool.ruff]
line-length = 120
ignore = ["E501"]

[tool.black]
# https://github.com/psf/black
target-version = ['py39', 'py310', 'py311']
line-length = 120
color = true

exclude = '''
/(
    \.git
    | \.hg
    | \.mypy_cache
    | \.tox
    | \.venv
    | _build
    | buck-out
    | build
    | dist
    | env
    | venv
)/
'''

[tool.isort]
# https://github.com/timothycrosley/isort/
py_version = 38
line_length = 100

known_typing = [
    "typing",
    "types",
    "typing_extensions",
    "mypy",
    "mypy_extensions",
]
sections = [
    "FUTURE",
    "TYPING",
    "STDLIB",
    "THIRDPARTY",
    "FIRSTPARTY",
    "LOCALFOLDER",
]
include_trailing_comma = true
profile = "black"
multi_line_output = 3
indent = 4
color_output = true

[tool.mypy]
# https://mypy.readthedocs.io/en/latest/config_file.html#using-a-pyproject-toml-file
python_version = 3.8
pretty = true
show_traceback = true
color_output = true
show_column_numbers = true
show_error_codes = true
show_error_context = true
plugins = ["pydantic.mypy"]

allow_redefinition = false
check_untyped_defs = false       # TODO: Andrey: fix it gradually
disallow_untyped_defs = false    # TODO: Andrey: fix it gradually
disallow_any_generics = false    # TODO: Andrey: fix it gradually
disallow_incomplete_defs = false # TODO: Andrey: fix it gradually
ignore_missing_imports = true
implicit_reexport = false
no_implicit_optional = false     # TODO: Andrey: fix it gradually
strict_equality = false          # TODO: Andrey: fix it gradually
strict_optional = false          # TODO: Andrey: fix it gradually
warn_no_return = false
warn_redundant_casts = true
warn_return_any = false
warn_unreachable = true
warn_unused_configs = false
warn_unused_ignores = false

[tool.pytest.ini_options]
# https://docs.pytest.org/en/6.2.x/customize.html#pyproject-toml
# Directories that are not visited by pytest collector:
testpaths = ["tests"]
norecursedirs = [
    "hooks",
    "*.egg",
    ".eggs",
    "dist",
    "build",
    "docs",
    ".tox",
    ".git",
    "__pycache__",
]
doctest_optionflags = [
    "ELLIPSIS",
    "NUMBER",
    "NORMALIZE_WHITESPACE",
    "IGNORE_EXCEPTION_DETAIL",
]
markers = [
    "slow: marks tests as slow (deselect with '-m \"not slow\"')",
    "memory_expensive: memory consuming tests",
]

# Extra options:
addopts = [
    "--strict-markers",
    "--tb=short",
    "--doctest-modules",
    "--doctest-continue-on-failure",
]

env = ["WANDB_MODE=disabled"]

[tool.deptry]
extend_exclude = [".history"]
ignore_notebooks = true<|MERGE_RESOLUTION|>--- conflicted
+++ resolved
@@ -28,16 +28,9 @@
 test.cmd = "pdm base-test tests/"
 # for some reason github runners don't work when calling 'pdm test -m "not slow"'
 base-test.cmd = "pytest -c pyproject.toml --cov=giskard --cov-report=xml --cov-append --disable-warnings --no-header -vv --durations=0"
-<<<<<<< HEAD
 test-fast.cmd = "pdm base-test -n auto -m 'not slow' --use-subprocess tests"
 test-slow.cmd = "pdm base-test -m 'slow' --use-subprocess"
-lint = "ruff giskard tests"
-=======
-test-fast.cmd = "pdm base-test -n auto -m 'not slow and not concurrency' --use-subprocess tests"
-test-slow.cmd = "pdm base-test -m 'slow and not concurrency' --use-subprocess"
-test-worker.cmd = "pdm base-test -m 'concurrency' tests/"
 lint = "ruff check giskard tests"
->>>>>>> 1cfd7ae5
 doc = "sphinx-build docs docs/_build/html"
 #  -W --keep-going -n => temporary disable
 check-doc = "python ./docs/scrapper.py"
