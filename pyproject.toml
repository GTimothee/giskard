[build-system]
requires = ["setuptools", "wheel"]
build-backend = "setuptools.build_meta"

[tool.setuptools.packages.find]
include = ["giskard*"]
exclude = ["docs*", "tests*"]


[tool.setuptools.package-data]
giskard = [
    "**/*.md",
    "**/*.html",
    "**/*.css",
    "**/*.js",
    "**/*.json",
    "**/*titanic.csv",
    "**/*prompts.csv",
    "**/*.txt",
    "**/injection_data/*.csv",
]






<<<<<<< HEAD
=======

>>>>>>> d41acb4d
[tool.pdm.scripts]
_.env = { GSK_DISABLE_ANALYTICS = "True", GISKARD_DEV_MODE = "True" }
# add "-n auto" to the pytest command to parallelize the execution
test.cmd = "pdm base-test tests/"
# for some reason github runners don't work when calling 'pdm test -m "not slow"'
base-test.cmd = "pytest -c pyproject.toml --cov=giskard --cov-report=xml --cov-append --disable-warnings --no-header -vv --durations=0"
test-fast.cmd = "pdm base-test -n auto -m 'not slow and not concurrency' --use-subprocess tests"
test-slow.cmd = "pdm base-test -m 'slow and not concurrency' --use-subprocess"
test-worker.cmd = "pdm base-test -m 'concurrency' tests/"
lint = "ruff giskard tests"
doc = "sphinx-build docs docs/_build/html"
#  -W --keep-going -n => temporary disable
check-doc = "python ./docs/scrapper.py"
watch-doc = "python -m sphinx_autobuild --watch giskard docs docs/_build/html"
clean = "rm -rf coverage.xml coverage* .coverage*"
notebook = "jupyter notebook --ip 0.0.0.0 --port 8888 --no-browser --notebook-dir ./docs/reference/notebooks --NotebookApp.token=''"
check-deps = "deptry ."
debug-worker = "python3 -Xfrozen_modules=off -m debugpy --listen localhost:5678 --wait-for-client giskard/cli.py worker start"
worker = "python3 giskard/cli.py worker start"
debug-internal-worker = "python3 -Xfrozen_modules=off -m debugpy --listen localhost:5678 --wait-for-client giskard/cli.py worker start -s"
internal-worker = "python3 giskard/cli.py worker start -s"
update-lock = "docker run --platform linux/amd64 --rm -it -w /work -v ${PWD}/pdm.lock:/work/pdm.lock -v ${PWD}/pyproject.toml:/work/pyproject.toml python:3.10-slim bash -c \"apt update && apt install curl -y && curl -sSL https://pdm.fming.dev/install-pdm.py | python3 - && /root/.local/bin/pdm lock -G :all -v\""

[tool.pdm.dev-dependencies]
dev = [
    "typing-extensions",
    "jupyter>=1.0.0",
    "jupyterlab>=3.4.2",
    "pre-commit>=2.19.0",
    "mypy>=0.982",
    "deptry>=0.5.13",
    "ruff>=0.0.271",
    "mlflow>2",
    "black[d]>=22.12.0",
    "pip>=23.1.2",
    "pytest-asyncio>=0.21.1",
    "pydantic>=2",
    "avidtools",
    "mistralai>=0.1.8",
    "boto3>=1.34.88",
    "scikit-learn==1.4.2",
]
ml_runtime = [
    "langchain>=0.0.275",
    "langchain-community",
    "nltk>=3.8.1",
    "xgboost>=1.7.5",
    "lightgbm>=3.3.5",
    "imbalanced-learn>=0.12.0",
    "catboost>=1.1.1",
    "requests-mock>=1.10.0",
    "tensorflow-hub>=0.12.0; sys_platform != 'win32' and platform_system !='Windows'",
    "transformers>=4.34.1",
    "sentencepiece",                                                                      # needed for some transformers stuff with tokenizer
    "torch>=2.0.0, != 2.3.0", # Should be fixed in 2.3.1, not compatible with torch data
    "torchdata>=0.6.0",
    "portalocker>=2.0.0",                                                                 # Needed by torchdata for test_newspaper_classification_pytorch_dataset
    "torchtext>=0.15.1",
    "tensorflow-macos==2.14.0; sys_platform == 'darwin' and platform_machine == 'arm64'",
    "tensorflow==2.14.0; sys_platform != 'win32' and platform_system !='Windows'",
    # tensorflow-text is only available on linux or mac, but not for arm64 nor windows
    "tensorflow-text==2.14.0; python_version < '3.11' and (sys_platform == 'linux' or sys_platform == 'darwin') and platform_machine == 'x86_64'",
    "mlflow>2,<2.12", # version 2.12 throws error with imbalance-learn
    "wandb",
    "tensorflow-io-gcs-filesystem<0.32;  sys_platform != 'win32' and platform_system !='Windows' and platform_machine != 'arm64'", # Tensorflow io does not work for windows from 0.32, but does not work for arm64 before...                                                                              # Tensorflow io does not work for windows from 0.32, but does not work for arm64 before...
]
test = [
    "pytest-cov>=4.0.0",
    "pytest>=7.1.2",
    "pytest-xdist>=3.3.1",
    "polyfactory",
    "pytest-env>=1.1.0",
    "openai>=1",
    "pytest-memray; sys_platform == 'linux' or sys_platform == 'darwin'",
    "pytest-reportlog>=0.4.0",
    "shap<0.45",                                                          # Fixing this to avoid changed on insights
<<<<<<< HEAD
    "ragas>=0.1.5",
=======
    "nemoguardrails>=0.9.0",
>>>>>>> d41acb4d
]
doc = [
    "furo>=2023.5.20",
    "myst-parser>=1.0.0",
    "sphinx-autobuild>=2021.3.14",
    "sphinx>=6.1.3",
    "sphinxcontrib-napoleon>=0.7",
    "sphinx-autoapi>=2.1.0",
    "sphinx-rtd-theme>=1.2.0",
    "sphinx-tabs>=3.4.1",
    "sphinx-design>=0.4.1",
    "sphinx-copybutton>=0.5.2",
    "sphinx-click>=4.4.0",
    "nbsphinx>=0.9.2",
    "ipython==8.12.0",
    "scrapy",
    "requests",
]

[project.scripts]
giskard = "giskard.cli:cli"

[project.entry-points."mlflow.model_evaluator"]
giskard = "giskard.integrations.mlflow.giskard_evaluator:GiskardEvaluator"

[project.urls]
"Homepage" = "https://giskard.ai"
"Source Code" = "https://github.com/Giskard-AI/giskard"
"Bug Tracker" = "https://github.com/Giskard-AI/giskard/issues"
"Documentation" = "https://docs.giskard.ai/"
"Discord" = "https://discord.gg/ABvfpbu69R"
"Linkedin" = "https://www.linkedin.com/company/giskard-ai"
"Mastodon" = "https://fosstodon.org/@Giskard"
"Twitter" = "https://twitter.com/giskard_ai"


[project]
name = "giskard"
readme = "README.md"
license = { text = "Apache Software License 2.0" }
version = "2.12.0"
description = "The testing framework dedicated to ML models, from tabular to LLMs"
authors = [{ name = "Giskard AI", email = "hello@giskard.ai" }]
keywords = ["Artificial Intelligence", "Machine Learning", "Quality", "MLOps"]

# Pypi classifiers: https://pypi.org/classifiers/
classifiers = [
    "Development Status :: 4 - Beta",
    "Intended Audience :: Developers",
    "Intended Audience :: Science/Research",
    "Operating System :: OS Independent",
    "Topic :: Scientific/Engineering :: Artificial Intelligence",
    "License :: OSI Approved :: Apache Software License",
    "Programming Language :: Python :: 3.9",
    "Programming Language :: Python :: 3.10",
    "Programming Language :: Python :: 3.11",
]

requires-python = ">=3.9, <3.12"
dependencies = [
    "cloudpickle>=1.1.1",
    "zstandard>=0.10.0",
    "mlflow-skinny>=2",
    "numpy>=1.22.0",
    "scikit-learn>=1.0",
    "scipy>=1.7.3, <1.12.0",
    "mixpanel>=4.4.0",
    "requests>=2.19",
    "pydantic<3,>1",
    "pandas>=1.3.4",
    "xxhash>=3.2.0",
    "langdetect>=1.0.9",
    "chardet",                  # text metadata
    "jinja2>=3",                # scan template
    "requests-toolbelt>=0.9.1",
    "setuptools",               # used for pkg_resources
    "typing_extensions",        # used in registry/decorators, for python <3.10
    "pyyaml",
    "packaging",                # used in settings
    "markdown",                 # needed for display of scan results in notebook
    "colorama",                 # needed for the scan
    "num2words>=0.5.13",
    "griffe>=0.36.9",
    "sentry-sdk>=1.40.5",
]

[project.optional-dependencies]
llm = [
    "openai",
    "evaluate>=0.4.1",
    "bert-score>=0.3.13",
    "tenacity>=4.11.0",
    "faiss-cpu>=1.7.4",
    "bokeh>=3.3.4",
    "umap-learn>=0.5.5",
    "scikit-learn>=1.3.2",
]

hub = [
    # Worker deps
    "websockets>=11.0",                        # Not sure what is the minimal version, let's say 11 to handle python 3.11
    "uvloop>=0.18.0; sys_platform != 'win32' and platform_system !='Windows'",
    # Server deps
    "tenacity>=4.11.0",
    "psutil>=5.4.6",
    "click>=7.0",
    "docker>=6.0.0",
    "shap>=0.41.0",
    "llvmlite>=0.40.0",    # Needed to be installable for Poetry
    "numba>=0.50.0",       # Needed to be installable for Poetry
    "lockfile>=0.12.2",
    "pycryptodome>=3.6.1",
    "pyngrok>=6.0.0",
    "daemon>=1.2",
]
talk = [
    "openai",
    "tenacity>=4.11.0",
    "shap<0.44.1,>=0.41.0",
    "tabulate==0.9.0",
]

[tool.ruff]
line-length = 120
ignore = ["E501"]

[tool.black]
# https://github.com/psf/black
target-version = ['py39', 'py310', 'py311']
line-length = 120
color = true

exclude = '''
/(
    \.git
    | \.hg
    | \.mypy_cache
    | \.tox
    | \.venv
    | _build
    | buck-out
    | build
    | dist
    | env
    | venv
    | giskard/ml_worker/generated
)/
'''

[tool.isort]
# https://github.com/timothycrosley/isort/
py_version = 38
line_length = 100

known_typing = [
    "typing",
    "types",
    "typing_extensions",
    "mypy",
    "mypy_extensions",
]
sections = [
    "FUTURE",
    "TYPING",
    "STDLIB",
    "THIRDPARTY",
    "FIRSTPARTY",
    "LOCALFOLDER",
]
include_trailing_comma = true
profile = "black"
multi_line_output = 3
indent = 4
color_output = true

[tool.mypy]
# https://mypy.readthedocs.io/en/latest/config_file.html#using-a-pyproject-toml-file
python_version = 3.8
pretty = true
show_traceback = true
color_output = true
show_column_numbers = true
show_error_codes = true
show_error_context = true
plugins = ["pydantic.mypy"]

allow_redefinition = false
check_untyped_defs = false       # TODO: Andrey: fix it gradually
disallow_untyped_defs = false    # TODO: Andrey: fix it gradually
disallow_any_generics = false    # TODO: Andrey: fix it gradually
disallow_incomplete_defs = false # TODO: Andrey: fix it gradually
ignore_missing_imports = true
implicit_reexport = false
no_implicit_optional = false     # TODO: Andrey: fix it gradually
strict_equality = false          # TODO: Andrey: fix it gradually
strict_optional = false          # TODO: Andrey: fix it gradually
warn_no_return = false
warn_redundant_casts = true
warn_return_any = false
warn_unreachable = true
warn_unused_configs = false
warn_unused_ignores = false

[tool.pytest.ini_options]
# https://docs.pytest.org/en/6.2.x/customize.html#pyproject-toml
# Directories that are not visited by pytest collector:
testpaths = ["tests"]
norecursedirs = [
    "hooks",
    "*.egg",
    ".eggs",
    "dist",
    "build",
    "docs",
    ".tox",
    ".git",
    "__pycache__",
]
doctest_optionflags = [
    "ELLIPSIS",
    "NUMBER",
    "NORMALIZE_WHITESPACE",
    "IGNORE_EXCEPTION_DETAIL",
]
markers = [
    "slow: marks tests as slow (deselect with '-m \"not slow\"')",
    "concurrency: run MLWorker pool tests",
    "memory_expensive: memory consuming tests",
]

# Extra options:
addopts = [
    "--strict-markers",
    "--tb=short",
    "--doctest-modules",
    "--doctest-continue-on-failure",
]

env = ["WANDB_MODE=disabled"]

[tool.deptry]
extend_exclude = [".history"]
ignore_notebooks = true<|MERGE_RESOLUTION|>--- conflicted
+++ resolved
@@ -22,13 +22,6 @@
 
 
 
-
-
-
-<<<<<<< HEAD
-=======
-
->>>>>>> d41acb4d
 [tool.pdm.scripts]
 _.env = { GSK_DISABLE_ANALYTICS = "True", GISKARD_DEV_MODE = "True" }
 # add "-n auto" to the pytest command to parallelize the execution
@@ -105,11 +98,8 @@
     "pytest-memray; sys_platform == 'linux' or sys_platform == 'darwin'",
     "pytest-reportlog>=0.4.0",
     "shap<0.45",                                                          # Fixing this to avoid changed on insights
-<<<<<<< HEAD
     "ragas>=0.1.5",
-=======
     "nemoguardrails>=0.9.0",
->>>>>>> d41acb4d
 ]
 doc = [
     "furo>=2023.5.20",
