--- conflicted
+++ resolved
@@ -42,14 +42,13 @@
             proxy_read_timeout                 360000s;
         }
 
-<<<<<<< HEAD
         location /websocket {
             proxy_pass http://localhost:9000;
             proxy_http_version                 1.1;
             proxy_set_header Upgrade $http_upgrade;
             proxy_set_header Connection "upgrade";
         }
-=======
+        
         location /management {
                     client_max_body_size   16G;
                     proxy_pass http://localhost:9000;
@@ -58,8 +57,7 @@
                     proxy_connect_timeout              360000s;
                     proxy_send_timeout                 360000s;
                     proxy_read_timeout                 360000s;
-                }
->>>>>>> fb218eac
+        }
     }
 }
 
