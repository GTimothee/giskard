name: Build
on:
  push:
  pull_request:
  workflow_dispatch:

jobs:
  build:
    name: Build
    runs-on: ubuntu-latest
    steps:
      - name: Check if organization member
        id: is_organization_member
        uses: JamesSingleton/is-organization-member@1.0.1
        with:
          organization: Giskard-AI
          username: ${{ github.actor }}
          token: ${{ secrets.GITHUB_TOKEN }}

      - name: Ask to add the 'safe for build' label
        if: ${{ github.actor != 'dependabot[bot]' && !contains(github.event.*.labels.*.name, 'safe for build') && steps.is_organization_member.outputs.result == 'false' }}
        uses: mshick/add-pr-comment@v2
        with:
          message: |
            Please add the 'safe for build' label in order to perform the sonar analysis!

      - name: Interrupt job
        if: ${{ github.actor != 'dependabot[bot]' && !contains(github.event.*.labels.*.name, 'safe for build') && steps.is_organization_member.outputs.result == 'false' }}
        shell: bash
        run: |
          echo "Job failed due to user not being a member of Giskard-AI organization and the 'safe for build' label not being set on the PR"
          exit 1

      - name: Stop on security check failure
        if: ${{ github.event.workflow_run.conclusion == 'failure' }}
        shell: bash
        run: |
          echo "Job failed due to user not being a member of Giskard-AI organization and the 'safe for build' label not being set on the PR"
          exit 1

      - name: Extract branch name
        shell: bash
        run: echo "##[set-output name=branch;]$(echo ${GITHUB_REF#refs/heads/})"
        id: extract_branch

      - name: Checkout code
        uses: actions/checkout@v3.3.0
      #        with:
      #          ref: ${{ github.event.pull_request.head.sha }}

      - uses: actions/setup-node@v3
        with:
          node-version: 16

      - name: Set up JDK 17
        uses: actions/setup-java@v3
        with:
          distribution: temurin
          java-version: 17
          cache: gradle

      - name: Set up Python
        uses: actions/setup-python@v4
        with:
          python-version: 3.9

      - name: Cache SonarQube packages
        uses: actions/cache@v3
        if: ${{ github.actor != 'dependabot[bot]' }}
        with:
          path: ~/.sonar/cache
          key: ${{ runner.os }}-sonar

      - name: Cache Frontend dependencies
        uses: actions/cache@v3
        with:
          path: frontend/node_modules
          key: ${{ runner.os }}-frontend-${{ hashFiles('frontend/package-lock.json')}}
          restore-keys: ${{ runner.os }}-frontend

      - name: Cache Python dependencies
        uses: actions/cache@v3
        with:
          path: python-client/.venv
          key: ${{ runner.os }}-client-${{ hashFiles('python-client/poetry.lock')}}
          restore-keys: ${{ runner.os }}-client

      - name: "Python client: extract current package version"
        if: ${{ steps.extract_branch.outputs.branch == 'main' }}
        uses: SebRollen/toml-action@v1.0.2
        id: read_toml
        with:
          file: 'python-client/pyproject.toml'
          field: 'tool.poetry.version'

      - name: Get current date
        if: ${{ steps.extract_branch.outputs.branch == 'main' }}
        id: current_date
        env:
          TZ: Europe/Paris
        run: echo "CURRENT_DATE=$(date '+%Y%m%d%H%M%S')" >> $GITHUB_OUTPUT

      - name: "Python client: set dev version"
        if: ${{ steps.extract_branch.outputs.branch == 'main' }}
        uses: ciiiii/toml-editor@1.0.0
        with:
          file: "python-client/pyproject.toml"
          key: "tool.poetry.version"
          value: '${{ steps.read_toml.outputs.value }}.dev${{ steps.current_date.outputs.CURRENT_DATE }}'

      - name: Build
<<<<<<< HEAD
        run: ./gradlew build jacocoTestReport --info --parallel
=======
        run: ./gradlew build :python-client:package jacocoTestReport --info --parallel
>>>>>>> 67c4e434

      - name: Analyze with Sonar
        if: ${{ github.actor != 'dependabot[bot]' }}
        env:
          GITHUB_TOKEN: ${{ secrets.GITHUB_TOKEN }}  # Needed to get PR information, if any
          SONAR_TOKEN: ${{ secrets.SONAR_TOKEN }}
          SONAR_HOST_URL: ${{ secrets.SONAR_HOST_URL }}
        run: ./gradlew sonar --info --parallel

      - name: "Python client: archive built artifacts"
        if: ${{ steps.extract_branch.outputs.branch == 'main' }}
        uses: actions/upload-artifact@v3
        with:
          name: giskard-dev.whl
          path: python-client/dist/*whl<|MERGE_RESOLUTION|>--- conflicted
+++ resolved
@@ -109,11 +109,7 @@
           value: '${{ steps.read_toml.outputs.value }}.dev${{ steps.current_date.outputs.CURRENT_DATE }}'
 
       - name: Build
-<<<<<<< HEAD
-        run: ./gradlew build jacocoTestReport --info --parallel
-=======
         run: ./gradlew build :python-client:package jacocoTestReport --info --parallel
->>>>>>> 67c4e434
 
       - name: Analyze with Sonar
         if: ${{ github.actor != 'dependabot[bot]' }}
