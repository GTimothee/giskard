--- conflicted
+++ resolved
@@ -4,14 +4,9 @@
 of the agent's answers** compared to the reference answers (using a LLM-as-a-judge approach). The main purpose
 of this evaluation is to help you **identify the weakest components in your RAG agent**.
 
-<<<<<<< HEAD
 > ℹ️ You can find a [tutorial](../../../reference/notebooks/RAGET.ipynb) where we demonstrate the capabilities of RAGET
 > with a simple RAG agent build with LlamaIndex
 > on the IPCC report.
-=======
-> ℹ️ You can find a [tutorial](../../../reference/notebooks/RAGET.ipynb) where we demonstrate the capabilities of RAGET with a simple RAG agent build with LlamaIndex
-> on the IPCC report.  
->>>>>>> 3cceb5a8
 
 ## Correctness Evaluation on the Generated Test Set
 
