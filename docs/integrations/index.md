# Integrations
```{toctree}
:caption: Integrations
:maxdepth: 1
:hidden:

cicd/index
mlflow/index
wandb/index
dagshub/index
huggingface/index
<<<<<<< HEAD
avid/index
=======
pytest/index
>>>>>>> 6df7e1a6
```

::::{grid} 1 1 2 2


:::{grid-item-card} <br/><h3>🐙️ GitHub</h3>
:text-align: center
:link: cicd/index.html
:::

:::{grid-item-card} <br/><h3>🤗 HuggingFace</h3>
:text-align: center
:link: huggingface/index.html
:::

:::{grid-item-card} <br/><h3>🏃 MLflow</h3>
:text-align: center
:link: mlflow/index.html
:::

:::{grid-item-card} <br/><h3>🐝 Weights & Biases</h3>
:text-align: center
:link: wandb/index.html
:::

:::{grid-item-card} <br/><h3>🐶 DagsHub</h3>
:text-align: center
:link: dagshub/index.html
<<<<<<< HEAD
:::

:::{grid-item-card} <br/><h3>📒 AVID</h3>
:text-align: center
:link: avid/index.html
:::
=======
::::

::::{grid-item-card} <br/><h3>🧪 Pytest</h3>
:text-align: center
:link: pytest/index.html
::::
>>>>>>> 6df7e1a6
<|MERGE_RESOLUTION|>--- conflicted
+++ resolved
@@ -9,11 +9,8 @@
 wandb/index
 dagshub/index
 huggingface/index
-<<<<<<< HEAD
 avid/index
-=======
 pytest/index
->>>>>>> 6df7e1a6
 ```
 
 ::::{grid} 1 1 2 2
@@ -42,18 +39,14 @@
 :::{grid-item-card} <br/><h3>🐶 DagsHub</h3>
 :text-align: center
 :link: dagshub/index.html
-<<<<<<< HEAD
 :::
 
 :::{grid-item-card} <br/><h3>📒 AVID</h3>
 :text-align: center
 :link: avid/index.html
 :::
-=======
-::::
 
-::::{grid-item-card} <br/><h3>🧪 Pytest</h3>
+:::{grid-item-card} <br/><h3>🧪 Pytest</h3>
 :text-align: center
 :link: pytest/index.html
-::::
->>>>>>> 6df7e1a6
+:::