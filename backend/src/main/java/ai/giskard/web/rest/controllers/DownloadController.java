package ai.giskard.web.rest.controllers;

import ai.giskard.domain.Project;
import ai.giskard.domain.ml.Dataset;
import ai.giskard.domain.ml.ProjectModel;
import ai.giskard.repository.ProjectRepository;
import ai.giskard.repository.ml.DatasetRepository;
import ai.giskard.repository.ml.ModelRepository;
import ai.giskard.security.PermissionEvaluator;
import ai.giskard.service.FileLocationService;
<<<<<<< HEAD
import ai.giskard.utils.GSKFileUtils;
=======
import ai.giskard.service.FileUploadService;
import ai.giskard.service.GiskardRuntimeException;
import ai.giskard.service.ProjectService;
>>>>>>> d94fe2f4
import ai.giskard.utils.GiskardStringUtils;
import lombok.RequiredArgsConstructor;
import org.springframework.core.io.InputStreamResource;
import org.springframework.http.HttpHeaders;
import org.springframework.http.HttpStatus;
import org.springframework.http.MediaType;
import org.springframework.http.ResponseEntity;
import org.springframework.transaction.annotation.Transactional;
import org.springframework.web.bind.annotation.*;

<<<<<<< HEAD
import java.io.ByteArrayInputStream;
import java.io.ByteArrayOutputStream;
import java.io.IOException;
=======
import java.io.IOException;
import java.io.InputStream;
>>>>>>> d94fe2f4
import java.nio.file.Path;
import java.util.UUID;

@RestController
@RequiredArgsConstructor
@RequestMapping("/api/v2/download")
public class DownloadController {
    private final FileLocationService fileLocationService;
    private final ModelRepository modelRepository;
    private final DatasetRepository datasetRepository;
    private final PermissionEvaluator permissionEvaluator;
    private final ProjectService projectService;
    private final ProjectRepository projectRepository;

    @GetMapping("/model/{modelId}")
    @Transactional
    public ResponseEntity<InputStreamResource> downloadModel(@PathVariable("modelId") UUID modelId) throws IOException {
        ProjectModel model = modelRepository.getById(modelId);
        permissionEvaluator.validateCanReadProject(model.getProject().getId());

        Path path = fileLocationService.resolvedModelPath(model);
        String name = "giskard_model_" + (model.getName() != null ? model.getName() : model.getId());
        return createDecompressedStreamResponse(path, name);
    }

    @GetMapping("/dataset/{id}")
    @Transactional
    public ResponseEntity<InputStreamResource> downloadDataset(@PathVariable("id") UUID datasetId) throws IOException {
        Dataset dataset = datasetRepository.getById(datasetId);
        permissionEvaluator.validateCanReadProject(dataset.getProject().getId());

        Path path = fileLocationService.resolvedDatasetPath(dataset);
        String name = "giskard_dataset_" + (dataset.getName() != null ? dataset.getName() : dataset.getId());
        return createDecompressedStreamResponse(path, name);
    }

<<<<<<< HEAD
    private ResponseEntity<InputStreamResource> createDecompressedStreamResponse(Path path, String name) throws IOException {
=======
    @GetMapping("/project/{id}/export")
    @Transactional
    public @ResponseBody ResponseEntity<byte[]> exportProject(@PathVariable("id") Long id) throws IOException {
            Project project = this.projectRepository.findById(id).orElseThrow(() -> new GiskardRuntimeException("Could not find your project in the database"));
            permissionEvaluator.canReadProject(id);
            byte[] zFile = this.projectService.export(id);
            HttpHeaders resHeaders = new HttpHeaders();
            resHeaders.setContentType(MediaType.APPLICATION_OCTET_STREAM);
            resHeaders.setContentDispositionFormData("attachment", GiskardStringUtils.toSlug(project.getKey()) + ".zip");
            return new ResponseEntity<>(zFile, resHeaders ,HttpStatus.OK);
    }

    private ResponseEntity<InputStreamResource> createDecompressedStreamResponse(Path path, String dataset, String extension) {
        InputStream inputStream = fileUploadService.decompressFileToStream(path);
        InputStreamResource isr = new InputStreamResource(inputStream);
>>>>>>> d94fe2f4

        try (ByteArrayOutputStream baos = GSKFileUtils.createZipArchive(path.toAbsolutePath().toString())) {
            InputStreamResource isr = new InputStreamResource(new ByteArrayInputStream(baos.toByteArray()));

            HttpHeaders respHeaders = new HttpHeaders();
            respHeaders.setContentType(MediaType.APPLICATION_OCTET_STREAM);
            respHeaders.setContentDispositionFormData("attachment", GiskardStringUtils.toSlug(name) + ".zip");

            return new ResponseEntity<>(isr, respHeaders, HttpStatus.OK);
        }

    }


}<|MERGE_RESOLUTION|>--- conflicted
+++ resolved
@@ -8,13 +8,9 @@
 import ai.giskard.repository.ml.ModelRepository;
 import ai.giskard.security.PermissionEvaluator;
 import ai.giskard.service.FileLocationService;
-<<<<<<< HEAD
-import ai.giskard.utils.GSKFileUtils;
-=======
-import ai.giskard.service.FileUploadService;
 import ai.giskard.service.GiskardRuntimeException;
 import ai.giskard.service.ProjectService;
->>>>>>> d94fe2f4
+import ai.giskard.utils.GSKFileUtils;
 import ai.giskard.utils.GiskardStringUtils;
 import lombok.RequiredArgsConstructor;
 import org.springframework.core.io.InputStreamResource;
@@ -25,14 +21,9 @@
 import org.springframework.transaction.annotation.Transactional;
 import org.springframework.web.bind.annotation.*;
 
-<<<<<<< HEAD
 import java.io.ByteArrayInputStream;
 import java.io.ByteArrayOutputStream;
 import java.io.IOException;
-=======
-import java.io.IOException;
-import java.io.InputStream;
->>>>>>> d94fe2f4
 import java.nio.file.Path;
 import java.util.UUID;
 
@@ -69,9 +60,6 @@
         return createDecompressedStreamResponse(path, name);
     }
 
-<<<<<<< HEAD
-    private ResponseEntity<InputStreamResource> createDecompressedStreamResponse(Path path, String name) throws IOException {
-=======
     @GetMapping("/project/{id}/export")
     @Transactional
     public @ResponseBody ResponseEntity<byte[]> exportProject(@PathVariable("id") Long id) throws IOException {
@@ -84,10 +72,7 @@
             return new ResponseEntity<>(zFile, resHeaders ,HttpStatus.OK);
     }
 
-    private ResponseEntity<InputStreamResource> createDecompressedStreamResponse(Path path, String dataset, String extension) {
-        InputStream inputStream = fileUploadService.decompressFileToStream(path);
-        InputStreamResource isr = new InputStreamResource(inputStream);
->>>>>>> d94fe2f4
+    private ResponseEntity<InputStreamResource> createDecompressedStreamResponse(Path path, String name) throws IOException {
 
         try (ByteArrayOutputStream baos = GSKFileUtils.createZipArchive(path.toAbsolutePath().toString())) {
             InputStreamResource isr = new InputStreamResource(new ByteArrayInputStream(baos.toByteArray()));
