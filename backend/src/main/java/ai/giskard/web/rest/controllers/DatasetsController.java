--- conflicted
+++ resolved
@@ -156,18 +156,12 @@
                     arguments.put("column_name", FunctionArguments.COLUMN_NAME);
                 }
 
-<<<<<<< HEAD
-                ArtifactRef.Builder artefactRefBuilder = ArtifactRef.newBuilder().setId(callable.getUuid().toString());
-
-                if (!callable.getProjects().isEmpty()) {
-                    artefactRefBuilder.setProjectKey(project.getKey());
-=======
                 MLWorkerWSArtifactRefDTO artifactRef = MLWorkerWSArtifactRefDTO.builder()
                     .id(callable.getUuid().toString())
                     .build();
-                if (callable.getProjectKey() != null) {
-                    artifactRef.setProjectKey(callable.getProjectKey());
->>>>>>> 13d563f5
+
+                if (!callable.getProjects().isEmpty()) {
+                    artefactRefBuilder.setProjectKey(project.getKey());
                 }
 
                 if (callable instanceof SlicingFunction) {
