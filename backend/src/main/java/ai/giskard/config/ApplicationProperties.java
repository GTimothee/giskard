package ai.giskard.config;

import lombok.Getter;
import lombok.Setter;
import org.springframework.boot.context.properties.ConfigurationProperties;

import java.nio.file.Path;

/**
 * Properties specific to Giskard.
 * <p>
 * Properties are configured in the {@code application.yml} file.
 * See {@link tech.jhipster.config.JHipsterProperties} for a good example.
 */
@Setter
@Getter
@ConfigurationProperties(prefix = "giskard", ignoreUnknownFields = false)
public class ApplicationProperties {
    private String mlWorkerHost;
    private int mlWorkerPort;
    private int externalMlWorkerEntrypointPort;
    private boolean externalMlWorkerEnabled;
    private int apiTokenValidityInDays;
    private int invitationTokenValidityInDays;
    private int maxInboundMLWorkerMessageMB = 1024;
    private Double borderLineThreshold;
    private Double regressionThreshold;
    private int limeNumberSamples;
    private Path home;
<<<<<<< HEAD
    private String licensePublicKey;
=======
    private int externalWorkerHeartbeatIntervalSeconds;
>>>>>>> b4391ed8
}<|MERGE_RESOLUTION|>--- conflicted
+++ resolved
@@ -27,9 +27,6 @@
     private Double regressionThreshold;
     private int limeNumberSamples;
     private Path home;
-<<<<<<< HEAD
+    private int externalWorkerHeartbeatIntervalSeconds;
     private String licensePublicKey;
-=======
-    private int externalWorkerHeartbeatIntervalSeconds;
->>>>>>> b4391ed8
 }