--- conflicted
+++ resolved
@@ -4,39 +4,25 @@
 import ai.giskard.domain.TestFunctionArgument;
 import ai.giskard.domain.ml.SuiteTest;
 import ai.giskard.domain.ml.TestInput;
-<<<<<<< HEAD
-import ai.giskard.worker.*;
-import com.google.common.collect.Maps;
-=======
 import ai.giskard.worker.ArtifactRef;
 import ai.giskard.worker.SuiteTestArgument;
 import ai.giskard.worker.TestArgument;
->>>>>>> 4d4e6946
 import lombok.RequiredArgsConstructor;
 import org.springframework.stereotype.Service;
 import org.springframework.transaction.annotation.Transactional;
 
 import java.util.Map;
-<<<<<<< HEAD
-=======
 import java.util.stream.Collectors;
->>>>>>> 4d4e6946
 
 @Service
 @Transactional
 @RequiredArgsConstructor
 public class TestArgumentService {
 
-<<<<<<< HEAD
-    public SuiteTestArgument buildFixedTestArgument(SuiteTest test, TestFunction testFunction, String projectKey) {
-        SuiteTestArgument.Builder builder = SuiteTestArgument.newBuilder()
-            .setTestId(test.getTestId())
-=======
     public SuiteTestArgument buildFixedTestArgument(SuiteTest test, String projectKey) {
         TestFunction testFunction = test.getTestFunction();
         SuiteTestArgument.Builder builder = SuiteTestArgument.newBuilder()
             .setTestUuid(testFunction.getUuid().toString())
->>>>>>> 4d4e6946
             .setId(test.getId());
 
         Map<String, String> argumentTypes = testFunction.getArgs().stream()
