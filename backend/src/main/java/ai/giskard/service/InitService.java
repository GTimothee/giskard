--- conflicted
+++ resolved
@@ -70,14 +70,8 @@
     private final PasswordEncoder passwordEncoder;
     private final Logger logger = LoggerFactory.getLogger(InitService.class);
     private final GeneralSettingsService generalSettingsService;
-<<<<<<< HEAD
     private final FileLocationService fileLocationService;
-    private final FeatureFlagService featureFlagService;
-=======
-    private final ResourceLoader resourceLoader;
-    private final FileUploadService fileUploadService;
     private final LicenseService licenseService;
->>>>>>> 3d3c7efc
     private Map<String, ProjectConfig> projects;
     String[] mockKeys = stream(AuthoritiesConstants.AUTHORITIES).map(key -> key.replace("ROLE_", "")).toArray(String[]::new);
     private final Map<String, String> users = stream(mockKeys).collect(Collectors.toMap(String::toLowerCase, String::toLowerCase));
