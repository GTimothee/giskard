--- conflicted
+++ resolved
@@ -200,12 +200,8 @@
 
         if (filter.getSliceId() != null && filter.getSliceId() > 0) {
             List<Integer> filteredRowIds = sliceService.getSlicedRowsForDataset(filter.getSliceId(), inspection.getDataset());
-<<<<<<< HEAD
-            selection = selection.and(Selection.with(Ints.toArray(filteredRowIds)));
-=======
             Selection withFilteredRowIds = Selection.with(Ints.toArray(filteredRowIds));
             selection = selection != null ? selection.and(Selection.with(Ints.toArray(filteredRowIds))) : withFilteredRowIds;
->>>>>>> b033b2ba
         }
 
         return selection == null ? table : table.where(selection);
