package ai.giskard.domain;

import ai.giskard.domain.ml.Dataset;
import ai.giskard.domain.ml.ProjectModel;
import ai.giskard.domain.ml.Slice;
import ai.giskard.domain.ml.TestSuite;
import ai.giskard.utils.JSONStringAttributeConverter;
import com.fasterxml.jackson.annotation.JsonIdentityInfo;
import com.fasterxml.jackson.annotation.JsonIgnore;
import com.fasterxml.jackson.annotation.JsonProperty;
import com.fasterxml.jackson.annotation.ObjectIdGenerators;
import com.fasterxml.jackson.core.type.TypeReference;
import lombok.Getter;
import lombok.NoArgsConstructor;
import lombok.Setter;
import org.hibernate.annotations.ColumnDefault;
import org.springframework.data.jpa.domain.support.AuditingEntityListener;

import javax.persistence.*;
import javax.validation.constraints.NotNull;
import java.util.HashSet;
import java.util.Objects;
import java.util.Set;

@Entity(name = "projects")
@NoArgsConstructor
@EntityListeners(AuditingEntityListener.class)
@JsonIdentityInfo(generator = ObjectIdGenerators.PropertyGenerator.class, property = "key")
public class Project extends AbstractAuditingEntity {
    @Id
    @Getter
<<<<<<< HEAD
    @GeneratedValue
=======
    @GeneratedValue(strategy = GenerationType.AUTO)
    @JsonIgnore
>>>>>>> 75168675
    private Long id;

    @Converter
    public static class InspectionSettingsConverter extends JSONStringAttributeConverter<InspectionSettings> {
        @Override
        public TypeReference<InspectionSettings> getValueTypeRef() {
            return new TypeReference<>() {
            };
        }

        @Override
        public InspectionSettings nullConverter() {
            return new InspectionSettings();
        }
    }

    @Getter
    @Setter
    @NotNull
    @Column(unique = true, nullable = false)
    private String key;

    @Getter
    @Setter
    @NotNull
    private String name;

    @Getter
    @Setter
    private String description;

    @Getter
    @Setter
    @JsonIgnore
    @ManyToOne(fetch = FetchType.EAGER)
    private User owner;

    @Getter
    @Setter
    @OneToMany(mappedBy = "project", fetch = FetchType.LAZY, cascade = CascadeType.ALL)
    @JsonIgnore
    private Set<ProjectModel> models = new HashSet<>();


    @Getter
    @Setter
    @JsonIgnore
    @OneToMany(mappedBy = "project", fetch = FetchType.LAZY, cascade = CascadeType.ALL)
    private Set<Dataset> datasets = new HashSet<>();

    @Getter
    @Setter
    @JsonIgnore
    @OneToMany(mappedBy = "project", fetch = FetchType.LAZY, cascade = CascadeType.ALL)
    private Set<TestSuite> testSuites = new HashSet<>();

    @Getter
    @JsonIgnore
    @OneToMany(mappedBy = "project", fetch = FetchType.LAZY, cascade = CascadeType.ALL)
    private final Set<Feedback> feedbacks = new HashSet<>();

    @Getter
    @OneToMany(mappedBy = "project", fetch = FetchType.LAZY, cascade = CascadeType.ALL)
    private final Set<Slice> slices = new HashSet<>();

    @Getter
    @Setter
    @ManyToMany(fetch = FetchType.EAGER, cascade = CascadeType.ALL)
    @JsonProperty(value = "guestlist")
    @JoinTable(
        name = "projects_guests",
        joinColumns = @JoinColumn(name = "project_id"),
        inverseJoinColumns = @JoinColumn(name = "user_id"))
    private Set<User> guests = new HashSet<>();


    @Getter
    @Setter
    @Column(columnDefinition = "VARCHAR")
    @Convert(converter = InspectionSettingsConverter.class)
    private InspectionSettings inspectionSettings;


    @Setter
    @Getter
    @NotNull
    @Enumerated(EnumType.STRING)
    @ColumnDefault(value = "EXTERNAL")
    private MLWorkerType mlWorkerType = MLWorkerType.EXTERNAL;

    public boolean isUsingInternalWorker() {
        return mlWorkerType == MLWorkerType.INTERNAL;
    }

    public void addGuest(User user) {
        this.guests.add(user);
    }

    public void removeGuest(User user) {
        this.guests.remove(user);
        user.getProjects().remove(this);
    }

    public Project(String key, String name, String description, User owner) {
        this.key = key;
        this.name = name;
        this.description = description;
        this.owner = owner;
        this.inspectionSettings = new InspectionSettings();
    }

    @Override
    public boolean equals(Object o) {
        if (this == o) return true;
        if (o == null || getClass() != o.getClass()) return false;
        Project project = (Project) o;
        return getKey().equals(project.getKey());
    }

    @Override
    public int hashCode() {
        return Objects.hash(getKey());
    }
}<|MERGE_RESOLUTION|>--- conflicted
+++ resolved
@@ -29,12 +29,8 @@
 public class Project extends AbstractAuditingEntity {
     @Id
     @Getter
-<<<<<<< HEAD
-    @GeneratedValue
-=======
     @GeneratedValue(strategy = GenerationType.AUTO)
     @JsonIgnore
->>>>>>> 75168675
     private Long id;
 
     @Converter
