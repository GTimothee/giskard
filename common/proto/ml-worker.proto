syntax = "proto3";
import "google/protobuf/any.proto";
import "google/protobuf/wrappers.proto";
import "google/protobuf/empty.proto";

option java_multiple_files = true;
option java_package = "ai.giskard.worker";
option java_outer_classname = "WorkerProto";
option objc_class_prefix = "WRK";

package worker;

service MLWorker {
  rpc getInfo(MLWorkerInfoRequest) returns (MLWorkerInfo){}
  rpc runTest (RunTestRequest) returns (TestResultMessage) {}
  rpc runAdHocTest (RunAdHocTestRequest) returns (TestResultMessage) {}
  rpc runModel(RunModelRequest) returns (RunModelResponse) {}
  rpc runModelForDataFrame(RunModelForDataFrameRequest) returns (RunModelForDataFrameResponse) {}
  rpc explain(ExplainRequest) returns (ExplainResponse) {}
  rpc explainText(ExplainTextRequest) returns (ExplainTextResponse) {}
  rpc echo(EchoMsg) returns (EchoMsg){}
<<<<<<< HEAD
=======
  rpc getTestRegistry(google.protobuf.Empty) returns (TestRegistryResponse) {}
  rpc filterDataset(stream FilterDatasetRequest) returns (stream FilterDatasetResponse) {}
>>>>>>> dafbec6c
}

message MLWorkerInfoRequest{
  bool list_packages = 1;
}

message MLWorkerInfo{
  PlatformInfo platform = 1;
  string interpreter = 2;
  string interpreter_version = 3;
  map<string, string> installed_packages = 4;
  uint32 internal_grpc_port = 5;
  bool is_remote = 6;
  uint32 pid = 7;
  uint64 process_start_time = 8;
  string giskard_client_version = 9;
}

message PlatformInfo{
  string machine = 1;
  string node = 2;
  string processor = 3;
  string release = 4;
  string system = 5;
  string version = 6;
}

message FileUploadRequest {
  oneof request {
    FileUploadMetadata metadata = 1;
    Chunk chunk = 2;
  }
}

message FileUploadMetadata{
  uint64 id = 1;
  FileType file_type = 2;
  string name = 3;
  string project_key = 4;
}

enum FileType{
  MODEL = 0;
  DATASET = 1;
}


message EchoMsg{
  string  msg = 1;
}

message ExplainRequest{
  ArtifactRef model = 1;
  ArtifactRef dataset = 2;
  map<string, string> columns = 3;
}

message ExplainTextRequest{
  ArtifactRef model = 1;
  string feature_name = 2;
  map<string, string> columns = 3;
  map<string, string> feature_types = 4;
  uint32 n_samples = 5;
}

message ExplainResponse{
  message Explanation{
    map<string, float> per_feature = 1;
  }
  map<string, Explanation> explanations = 1;
}

message ExplainTextResponse{
  message WeightsPerFeature{
    repeated float weights = 1;
  }
  repeated string words = 1;
  map<string, WeightsPerFeature> weights = 2;
}

message RunModelForDataFrameResponse{
  DataFrame all_predictions = 1;
  repeated string prediction = 2;
  repeated float probabilities = 3;
  repeated float raw_prediction = 4;
}

message DataRow{
  map<string, string> columns = 1;
}

message DataFrame{
  repeated DataRow rows = 1;
}

message RunModelForDataFrameRequest{
  ArtifactRef model = 1;
  DataFrame dataframe = 2;
  string target = 3;
  map<string, string> feature_types = 4;
  map<string, string> column_types = 5;
}

message RunModelRequest{
  ArtifactRef model = 1;
  ArtifactRef dataset = 2;
}

message RunModelResponse{
  string results_csv = 1;
  string calculated_csv = 2;
}

message RunAdHocTestRequest {
  string testUuid = 1;
  repeated TestArgument arguments = 2;
}

message TestArgument{
  string name = 1;
  oneof argument{
    ArtifactRef model = 2;
    ArtifactRef dataset = 3;
    float float = 4;
    string string = 5;
  }
}

message RunTestRequest {
  string code = 1;
  ArtifactRef model = 2;
  ArtifactRef actual_ds = 3;
  ArtifactRef reference_ds = 4;
}

message RunTestResponse {
  string name = 1;
}

message Partial_unexpected_counts {
  repeated uint32 value = 1;
  uint32 count = 2;
}

message NamedSingleTestResult{
  string name = 1;
  SingleTestResult result = 2;

}


enum TestMessageType{
  ERROR = 0;
  INFO = 1;
}
message TestMessage{
  TestMessageType type = 1;
  string text = 2;
}

message SingleTestResult{
  bool passed = 13;
  repeated TestMessage messages = 16;
  map<string, string> props = 14;
  float metric = 15;
  int32 missing_count = 2;
  double missing_percent = 3;
  int32 unexpected_count = 4;
  double unexpected_percent = 5;
  double unexpected_percent_total = 6;
  double unexpected_percent_nonmissing = 7;
  repeated uint32 partial_unexpected_index_list = 9;
  repeated Partial_unexpected_counts partial_unexpected_counts = 10;
  repeated uint32 unexpected_index_list = 12;
  bytes output_df = 18;
  uint32 number_of_perturbed_rows = 20;

  repeated uint32 actual_slices_size = 21;
  repeated uint32 reference_slices_size = 22;
}

message TestResultMessage {
  repeated NamedSingleTestResult results = 1;
}

message ArtifactRef{
  string project_key = 1;
  string id = 2;
}

message Chunk {
  bytes content = 1;
}

<<<<<<< HEAD
enum UploadStatusCode {
=======
enum StatusCode {
>>>>>>> dafbec6c
  Unknown = 0;
  Ok = 1;
  Failed = 2;
  CacheMiss = 3;
  Ready = 4;
  Next = 5;
}

message UploadStatus {
  StatusCode code = 1;
}

message MLWorkerErrorInfo{
  string error = 1;
  string stack = 2;
}

message FilterDatasetRequest {
  FilterDatasetMetadata meta = 1;
  Chunk data = 2;
  uint32 idx = 3;
}

message FilterDatasetMetadata {
  string function = 1;
  string headers = 2; // Since we are going to stream the CSV rows, we store the headers first
  map<string, string> column_types = 3;
}

message FilterDatasetResponse {
  StatusCode code = 1;
  uint32 idx = 2;
  repeated uint32 rows = 3; // Will we ever have >4 billion rows in a chunk?
  string error_message = 4;
}<|MERGE_RESOLUTION|>--- conflicted
+++ resolved
@@ -19,11 +19,8 @@
   rpc explain(ExplainRequest) returns (ExplainResponse) {}
   rpc explainText(ExplainTextRequest) returns (ExplainTextResponse) {}
   rpc echo(EchoMsg) returns (EchoMsg){}
-<<<<<<< HEAD
-=======
   rpc getTestRegistry(google.protobuf.Empty) returns (TestRegistryResponse) {}
   rpc filterDataset(stream FilterDatasetRequest) returns (stream FilterDatasetResponse) {}
->>>>>>> dafbec6c
 }
 
 message MLWorkerInfoRequest{
@@ -95,6 +92,7 @@
   }
   map<string, Explanation> explanations = 1;
 }
+
 
 message ExplainTextResponse{
   message WeightsPerFeature{
@@ -218,11 +216,7 @@
   bytes content = 1;
 }
 
-<<<<<<< HEAD
-enum UploadStatusCode {
-=======
 enum StatusCode {
->>>>>>> dafbec6c
   Unknown = 0;
   Ok = 1;
   Failed = 2;
