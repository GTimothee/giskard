import Vue from 'vue';
import Router from 'vue-router';

import RouterComponent from './components/RouterComponent.vue';
import { useUserStore } from "@/stores/user";
import { useMainStore } from "@/stores/main";


async function routeGuard(to, from, next) {
    const userStore = useUserStore();
    const mainStore = useMainStore();
    if (!mainStore.license) {
        await mainStore.fetchLicense();
    }
    if (!mainStore.license?.active) {
        if (to.path !== '/setup') {
            next('/setup');
        } else {
            next();
        }
    } else {
        await userStore.checkLoggedIn();

        if (userStore.isLoggedIn && (to.path === '/auth/login' || to.path === '/')) {
            next('/main/dashboard');
        } else if (!userStore.isLoggedIn && (to.path === '/' || (to.path as string).startsWith('/main') || (to.path as string).startsWith('/setup'))) {
            next('/auth/login');
        } else if (to.path.startsWith('/main/admin') && !userStore.hasAdminAccess) {
            next('/main');
        } else {
            next();
        }
    }
}


Vue.use(Router);
Vue.mixin({
    async beforeRouteEnter(to, from, next) {
        await routeGuard(to, from, next);
    },
    async beforeRouteUpdate(to, from, next) {
        await routeGuard(to, from, next);
    }
})

export default new Router({
    mode: 'history',
    base: process.env.BASE_URL,
    routes: [
        {
            path: '/',
            component: () => import(/* webpackChunkName: "start" */ './views/main/Start.vue'),
            children: [
                {
                    name: "setup",
                    path: 'setup',
                    component: () => import(/* webpackChunkName: "setup" */ './views/setup/Setup.vue')
                },
                {
                    path: 'auth',
                    component: () => import(/* webpackChunkName: "login" */ './views/auth/AuthPortal.vue'),
                    redirect: '/auth/login',
                    children: [
                        {
                            path: 'login',
                            component: () => import(/* webpackChunkName: "login" */ './views/auth/Login.vue'),
                        },
                        {
                            path: 'signup',
                            component: () => import(/* webpackChunkName: "login" */ './views/auth/Signup.vue'),
                        },
                    ]
                },
                {
                    path: 'recover-password',
                    component: () => import(/* webpackChunkName: "recover-password" */ './views/auth/PasswordRecovery.vue'),
                },
                {
                    path: 'reset-password',
                    component: () => import(/* webpackChunkName: "reset-password" */ './views/auth/ResetPassword.vue'),
                },
                {
                    path: 'main',
                    component: () => import(/* webpackChunkName: "main" */ './views/main/Main.vue'),
                    redirect: '/main/dashboard',
                    children: [
                        {
                            name: 'main-dashboard',
                            path: 'dashboard',
                            component: () => import(/* webpackChunkName: "main-dashboard" */ './views/main/Dashboard.vue'),
                        },
                        {
                            path: 'projects',
                            name: 'projects-home',
                            component: () => import(/* webpackChunkName: "main-dashboard" */ './views/main/project/ProjectsHome.vue'),
                        },
                        {
                            path: 'projects/:id',
                            component: () => import('./views/main/project/Project.vue'),
                            props: (route) => {
                                return { id: Number(route.params.id) }
                            },
                            children: [
                                {
                                    path: 'overview',
                                    name: 'project-overview',
                                    component: () => import('./views/main/project/ProjectOverview.vue'),
                                    props: (route) => {
                                        return { projectId: Number(route.params.id) }
                                    }
                                },
                                {
                                    path: 'datasets',
                                    name: 'project-datasets',
                                    component: () => import('./views/main/project/Datasets.vue'),
                                    props: (route) => {
                                        return { projectId: Number(route.params.id) }
                                    }
                                },
                                {
                                    path: 'models',
                                    name: 'project-models',
                                    component: () => import('./views/main/project/Models.vue'),
                                    props: (route) => {
                                        return { projectId: Number(route.params.id) }
                                    }
                                },
                                {
                                    path: 'inspection/:inspectionId',
                                    name: 'project-inspector',
                                    component: () => import('./views/main/project/InspectorWrapper.vue'),
                                    props: route => ({
                                        inspectionId: Number(route.params.inspectionId),
                                        projectId: Number(route.params.id)
                                    })
                                },
                                {
                                    path: 'feedbacks',
                                    name: 'project-feedbacks',
                                    component: () => import('./views/main/project/FeedbackList.vue'),
                                    props: (route) => {
                                        return { projectId: Number(route.params.id) }
                                    },
                                    children: [
                                        {
                                            path: ':feedbackId',
                                            name: 'feedback-detail',
                                            component: () => import('./views/main/project/FeedbackDetail.vue'),
                                            props: (route) => {
                                                return { id: Number(route.params.feedbackId) }
                                            },
                                            meta: { openFeedbackDetail: true }
                                        }
                                    ]
                                },
                                {
<<<<<<< HEAD
                                    path: 'debugger',
                                    name: 'project-debugger',
                                    component: () => import('./views/main/project/Debugger.vue'),
                                    props: (route) => {
                                        return {
                                            projectId: Number(route.params.id),
                                            activeSessionId: route.params.inspectionId
                                        }
                                    }
                                },
                                {
                                    path: 'project-tests-catalog',
                                    name: 'project-tests-catalog',
                                    component: () => import('./views/main/project/TestsCatalog.vue'),
=======
                                    path: 'project-catalog',
                                    name: 'project-catalog',
                                    component: () => import('./views/main/project/Catalog.vue'),
>>>>>>> 8ba27241
                                    props: (route) => {
                                        return {
                                            projectId: Number(route.params.id),
                                            suiteId: route.query.suiteId ? Number(route.query.suiteId) : undefined,
                                        }
                                    },
                                    children: [
                                        {
                                            path: 'tests',
                                            name: 'project-catalog-tests',
                                            component: () => import('./views/main/project/TestsCatalog.vue'),
                                            props: (route) => {
                                                return {
                                                    projectId: Number(route.params.id),
                                                    suiteId: route.query.suiteId ? Number(route.query.suiteId) : undefined,
                                                }
                                            },
                                        },
                                        {
                                            path: 'slicing-functions',
                                            name: 'project-catalog-slicing-functions',
                                            component: () => import('./views/main/project/FiltersCatalog.vue'),
                                            props: (route) => {
                                                return {
                                                    projectId: Number(route.params.id),
                                                    suiteId: route.query.suiteId ? Number(route.query.suiteId) : undefined,
                                                }
                                            },
                                        },
                                        {
                                            path: 'transformation-functions',
                                            name: 'project-catalog-transformation-functions',
                                            component: () => import('./views/main/project/TransformationsCatalog.vue'),
                                            props: (route) => {
                                                return {
                                                    projectId: Number(route.params.id),
                                                    suiteId: route.query.suiteId ? Number(route.query.suiteId) : undefined,
                                                }
                                            },
                                        }
                                    ]
                                },
                                {
                                    path: 'test-suites',
                                    name: 'project-test-suites',
                                    component: () => import('./views/main/project/TestSuites.vue'),
                                    props: (route) => {
                                        return { projectId: Number(route.params.id) }
                                    },
                                    children: []
                                },
                                {
                                    path: 'test-suite/:suiteId',
                                    name: 'test-suite',
                                    component: () => import('./views/main/project/TestSuite.vue'),
                                    props: (route) => {
                                        return {
                                            projectId: Number(route.params.id),
                                            suiteId: Number(route.params.suiteId),
                                        }
                                    },
                                    children: [
                                        {
                                            path: 'overview',
                                            name: 'test-suite-overview',
                                            component: () => import('./views/main/project/TestSuiteOverview.vue'),
                                            props: (route) => {
                                                return {
                                                    projectId: Number(route.params.id),
                                                    suiteId: Number(route.params.suiteId),
                                                }
                                            }
                                        },
                                        {
                                            path: 'compare-execution',
                                            name: 'test-suite-compare-executions',
                                            component: () => import('./views/main/project/TestSuiteCompareExecutions.vue'),
                                            props: (route) => {
                                                return {
                                                    suiteId: Number(route.params.suiteId),
                                                    projectId: Number(route.params.id),
                                                    latestCount: route.query.latestCount ? Number(route.query.latestCount) : undefined,
                                                    selectedIds: route.query.selectedIds ? JSON.parse(route.query.selectedIds as string) : undefined
                                                }
                                            }
                                        },
                                        {
                                            path: 'execution',
                                            name: 'test-suite-executions',
                                            component: () => import('./views/main/project/TestSuiteExecutions.vue'),
                                            props: (route) => {
                                                return {
                                                    suiteId: Number(route.params.suiteId),
                                                    projectId: Number(route.params.id),
                                                }
                                            },
                                            children: [
                                                {
                                                    path: ':executionId',
                                                    name: 'test-suite-execution',
                                                    component: () => import('./views/main/project/TestSuiteExecution.vue'),
                                                    props: (route) => {
                                                        return {
                                                            suiteId: Number(route.params.suiteId),
                                                            projectId: Number(route.params.id),
                                                            executionId: Number(route.params.executionId)
                                                        }
                                                    }
                                                }
                                            ]
                                        }
                                    ]
                                }
                            ]
                        },
                        {
                            path: 'profile',
                            component: RouterComponent,
                            redirect: 'profile/view',
                            children: [
                                {
                                    path: 'view',
                                    component: () => import(
                                        /* webpackChunkName: "main-profile" */ './views/main/profile/UserProfile.vue'),
                                },
                                {
                                    path: 'password',
                                    component: () => import(
                                        /* webpackChunkName: "main-profile-password" */ './views/main/profile/UserProfileEditPassword.vue'),
                                },
                            ],
                        },
                        {
                            name: 'admin',
                            path: 'admin',
                            component: () => import(/* webpackChunkName: "main-admin" */ './views/main/admin/Admin.vue'),
                            redirect: 'admin/general',
                            children: [
                                {
                                    path: 'general',
                                    component: () => import(
                                        /* webpackChunkName: "main-admin" */ './views/main/admin/settings/SettingsGeneral.vue'),
                                },
                                {
                                    path: 'users',
                                    redirect: 'users/all',
                                },
                                {
                                    path: 'users/all',
                                    component: () => import(
                                        /* webpackChunkName: "main-admin-users" */ './views/main/admin/AdminUsers.vue'),
                                },
                                {
                                    path: 'users/invite',
                                    component: () => import(
                                        /* webpackChunkName: "main-admin-users" */ './views/main/admin/InviteUsers.vue'),
                                },
                                {
                                    path: 'users/edit/:id',
                                    name: 'main-admin-users-edit',
                                    component: () => import(
                                        /* webpackChunkName: "main-admin-users-edit" */ './views/main/admin/EditUser.vue'),
                                },
                                {
                                    path: 'users/create',
                                    name: 'main-admin-users-create',
                                    component: () => import(
                                        /* webpackChunkName: "main-admin-users-create" */ './views/main/admin/CreateUser.vue'),
                                },
                            ],
                        },
                    ],
                },
            ],
        },
        {
            path: '/*', redirect: '/',
        },
    ],
});<|MERGE_RESOLUTION|>--- conflicted
+++ resolved
@@ -155,7 +155,6 @@
                                     ]
                                 },
                                 {
-<<<<<<< HEAD
                                     path: 'debugger',
                                     name: 'project-debugger',
                                     component: () => import('./views/main/project/Debugger.vue'),
@@ -167,14 +166,9 @@
                                     }
                                 },
                                 {
-                                    path: 'project-tests-catalog',
-                                    name: 'project-tests-catalog',
-                                    component: () => import('./views/main/project/TestsCatalog.vue'),
-=======
                                     path: 'project-catalog',
                                     name: 'project-catalog',
                                     component: () => import('./views/main/project/Catalog.vue'),
->>>>>>> 8ba27241
                                     props: (route) => {
                                         return {
                                             projectId: Number(route.params.id),
