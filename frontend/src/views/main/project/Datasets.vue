<template>
  <div class="vertical-container">
    <div class="d-flex mb-6">
      <v-spacer></v-spacer>
      <div class="mr-2">
        <v-btn @click="reloadDatasets">
          Reload
          <v-icon right>refresh</v-icon>
        </v-btn>
<<<<<<< HEAD
        <v-btn v-if="projectArtifactsStore.datasets.length > 0" color="primary" class="ml-2" @click="openDialog = true">
=======
        <v-btn v-if="projectArtifactsStore.datasets.length > 0" color="primary" class="ml-2" @click="openUploadDialog">
>>>>>>> 38697d48
          Upload with API
          <v-icon right>mdi-application-braces-outline</v-icon>
        </v-btn>
      </div>
    </div>
    <v-container v-if="projectArtifactsStore.datasets.length > 0" fluid class="vc">
      <v-expansion-panels flat>
        <v-row dense no-gutters class="mr-6 ml-3 caption secondary--text text--lighten-3 pb-2">
          <v-col cols="4">Name</v-col>
          <v-col cols="1">Size</v-col>
          <v-col cols="2">Uploaded on</v-col>
          <v-col cols="2">Target</v-col>
          <v-col cols="1">Id</v-col>
          <v-col cols="2">Actions</v-col>
        </v-row>
        <v-expansion-panel v-for="f in projectArtifactsStore.datasets" :key="f.id">
          <v-expansion-panel-header @click="peakDataFile(f.id)" class="grey lighten-5 py-1 pl-2">
            <v-row class="px-2 py-1 align-center">
              <v-col cols="4" class="font-weight-bold">
                <InlineEditText :text="f.name" :can-edit="isProjectOwnerOrAdmin" @save="(name) => renameDataset(f.id, name)">
                </InlineEditText>
              </v-col>
              <v-col cols="1">{{ f.originalSizeBytes | fileSize }}</v-col>
              <v-col cols="2">{{ f.createdDate | date }}</v-col>
              <v-col cols="2">{{ f.target }}</v-col>
              <v-col cols="1" class="id-container" :title="f.id"> {{ f.id }}</v-col>
              <v-col cols="2">
                <span>
                  <v-tooltip bottom dense>
                    <template v-slot:activator="{ on, attrs }">
                      <v-btn icon color="info" @click.stop="downloadDataFile(f.id)" v-bind="attrs" v-on="on">
                        <v-icon>download</v-icon>
                      </v-btn>
                    </template>
                    <span>Download</span>
                  </v-tooltip>
                  <DeleteModal v-if="isProjectOwnerOrAdmin" :id="f.id" :file-name="f.name" type="dataset" @submit="deleteDataFile(f.id)" />
                </span>
              </v-col>
            </v-row>
          </v-expansion-panel-header>
          <v-divider></v-divider>
          <v-expansion-panel-content class="expansion-panel-content">
            <v-data-table :headers="filePreviewHeader" :items="filePreviewData" dense :hide-default-footer="true" v-if="filePreviewHeader.length > 0 && filePreviewData.length > 0">
            </v-data-table>
            <div class="caption" v-else>Could not properly load data</div>
          </v-expansion-panel-content>
        </v-expansion-panel>
      </v-expansion-panels>
    </v-container>
    <v-container v-if="projectArtifactsStore.datasets.length === 0 && apiAccessToken && apiAccessToken.id_token">
      <p class="font-weight-medium secondary--text">There are no datasets in this project yet. Follow the code snippet below to upload a dataset 👇</p>
      <CodeSnippet :code-content="codeContent" :language="'python'"></CodeSnippet>
      <p class="mt-4 font-weight-medium secondary--text">Check out the <a href="https://docs.giskard.ai/start/~/changes/QkDrbY9gX75RDMmAWKjX/guides/upload-your-model#3.-create-a-giskard-dataset" target="_blank">full documentation</a> for more information.</p>
    </v-container>

    <!-- Upload dialog -->
    <v-dialog v-model="openDialog" max-width="800px">
      <v-card>
        <v-card-title>
          Upload a dataset
          <v-spacer></v-spacer>
          <v-btn text href="https://docs.giskard.ai/start/" target="_blank">
            <span>Documentation</span>
            <v-icon right>mdi-open-in-new</v-icon>
          </v-btn>
        </v-card-title>
        <v-card-text>
          <CodeSnippet :code-content="codeContent" :language="'python'"></CodeSnippet>
        </v-card-text>
        <v-card-actions>
          <v-spacer></v-spacer>
          <v-btn text class="mr-2 mb-2" color="primary" @click="openDialog = false">Close</v-btn>
        </v-card-actions>
      </v-card>
    </v-dialog>

  </div>
</template>

<script setup lang="ts">
import { apiURL } from "@/env";
import { api } from "@/api";
import { Role } from "@/enums";
import { $vfm } from 'vue-final-modal';
import mixpanel from "mixpanel-browser";
import DeleteModal from "@/views/main/project/modals/DeleteModal.vue";
import { computed, onBeforeMount, onMounted, ref } from "vue";
import InlineEditText from "@/components/InlineEditText.vue";
import { useUserStore } from "@/stores/user";
import { useProjectStore } from "@/stores/project";
import { useMainStore } from "@/stores/main";
import { useProjectArtifactsStore } from "@/stores/project-artifacts";
import CodeSnippet from '@/components/CodeSnippet.vue';
import { JWTToken } from "@/generated-sources";
import { TYPE } from "vue-toastification";
import UploadArtifactModal from "./modals/UploadArtifactModal.vue";

const userStore = useUserStore();
const projectStore = useProjectStore();
const projectArtifactsStore = useProjectArtifactsStore();

const GISKARD_INDEX_COLUMN_NAME = '_GISKARD_INDEX_';

interface Props {
  projectId: number,
}

const props = defineProps<Props>();

const lastVisitedFileId = ref<string | null>(null);
const filePreviewHeader = ref<{ text: string, value: string, sortable: boolean }[]>([]);
const filePreviewData = ref<any[]>([]);
const openDialog = ref<boolean>(false);
const apiAccessToken = ref<JWTToken | null>(null);

const codeContent = computed(() =>
  `from giskard import Dataset, GiskardClient
from giskard.demo import titanic  # for demo purposes only 🛳️

_, df = titanic()  # Replace with your dataframe creation

# Create a Giskard client
token = "${apiAccessToken.value?.id_token}"
client = GiskardClient(
    url="${apiURL}",  # URL of your Giskard instance
    token=token
)

# Wrap your Pandas Dataframe with Giskard dataset 🎁
giskard_dataset = Dataset(df,
                          target="Survived",
                          name="Titanic dataset")

# Upload to the current project ✉️
giskard_dataset.upload(client, "${project.value!.key}")`
)

const project = computed(() => {
  return projectStore.project(props.projectId)
});

const userProfile = computed(() => {
  return userStore.userProfile;
});

const isProjectOwnerOrAdmin = computed(() => {
  return isUserProjectOwner.value || userProfile.value?.roles?.includes(Role.ADMIN)
});

const isUserProjectOwner = computed(() => {
  return project.value && userProfile.value ? project.value?.owner.id == userProfile.value?.id : false;
});

function openUploadDialog() {
  $vfm.show({
    component: UploadArtifactModal,
    bind: {
      title: 'Upload a dataset',
      codeContent: codeContent.value,
    },
  });
}

async function deleteDataFile(id: string) {
  mixpanel.track('Delete dataset', { id });

  let messageDTO = await api.deleteDatasetFile(id);
  useMainStore().addNotification({ content: messageDTO.message });
  await projectArtifactsStore.loadDatasets();
}

function downloadDataFile(id: string) {
  mixpanel.track('Download dataset file', { id });
  api.downloadDataFile(id)
}

async function peakDataFile(id: string) {
  if (lastVisitedFileId.value != id) {
    lastVisitedFileId.value = id; // this is a trick to avoid recalling the api every time one panel is opened/closed
    try {
      const response = await api.peekDataFile(id)
      const headers = Object.keys(response.content[0])
      filePreviewHeader.value = headers.filter(e => e != GISKARD_INDEX_COLUMN_NAME).map(e => {
        return { text: e.trim(), value: e, sortable: false }
      });
      if (headers.includes(GISKARD_INDEX_COLUMN_NAME)) {
        filePreviewHeader.value = [{
          text: '#',
          value: GISKARD_INDEX_COLUMN_NAME,
          sortable: false
        }].concat(filePreviewHeader.value);
      }
      filePreviewData.value = response.content
    } catch (error) {
      useMainStore().addNotification({ content: error.response.statusText, color: TYPE.ERROR });
      filePreviewHeader.value = [];
      filePreviewData.value = [];
    }
  }
}

async function renameDataset(id: string, name: string) {
  mixpanel.track('Update dataset name', { id });
  const savedDataset = await api.editDatasetName(id, name);
  projectArtifactsStore.updateDataset(savedDataset);
}

async function reloadDatasets() {
  await projectArtifactsStore.loadDatasetsWithNotification();
}

const generateApiAccessToken = async () => {
  try {
    apiAccessToken.value = await api.getApiAccessToken();
  } catch (error) {
    console.log(error);
  }
}

onBeforeMount(async () => {
  await projectArtifactsStore.setProjectId(props.projectId, false);
});

onMounted(async () => {
  if (projectArtifactsStore.datasets.length === 0) await generateApiAccessToken();
});
</script>

<style lang="scss" scoped>
::v-deep .v-data-table__wrapper .v-data-table-header [role='columnheader'] {
  user-select: auto;
}

.file-xl {
  border-left: 4px solid #4CAF50
}

.file-csv {
  border-left: 4px solid #03A9F4
}

div.v-input {
  width: 400px;
}

.id-container {
  overflow: hidden;
  text-overflow: ellipsis;
}

.expansion-panel-content::v-deep .v-expansion-panel-content__wrap {
  padding: 0 0 16px !important;
}
</style><|MERGE_RESOLUTION|>--- conflicted
+++ resolved
@@ -7,11 +7,7 @@
           Reload
           <v-icon right>refresh</v-icon>
         </v-btn>
-<<<<<<< HEAD
-        <v-btn v-if="projectArtifactsStore.datasets.length > 0" color="primary" class="ml-2" @click="openDialog = true">
-=======
         <v-btn v-if="projectArtifactsStore.datasets.length > 0" color="primary" class="ml-2" @click="openUploadDialog">
->>>>>>> 38697d48
           Upload with API
           <v-icon right>mdi-application-braces-outline</v-icon>
         </v-btn>
@@ -67,28 +63,6 @@
       <CodeSnippet :code-content="codeContent" :language="'python'"></CodeSnippet>
       <p class="mt-4 font-weight-medium secondary--text">Check out the <a href="https://docs.giskard.ai/start/~/changes/QkDrbY9gX75RDMmAWKjX/guides/upload-your-model#3.-create-a-giskard-dataset" target="_blank">full documentation</a> for more information.</p>
     </v-container>
-
-    <!-- Upload dialog -->
-    <v-dialog v-model="openDialog" max-width="800px">
-      <v-card>
-        <v-card-title>
-          Upload a dataset
-          <v-spacer></v-spacer>
-          <v-btn text href="https://docs.giskard.ai/start/" target="_blank">
-            <span>Documentation</span>
-            <v-icon right>mdi-open-in-new</v-icon>
-          </v-btn>
-        </v-card-title>
-        <v-card-text>
-          <CodeSnippet :code-content="codeContent" :language="'python'"></CodeSnippet>
-        </v-card-text>
-        <v-card-actions>
-          <v-spacer></v-spacer>
-          <v-btn text class="mr-2 mb-2" color="primary" @click="openDialog = false">Close</v-btn>
-        </v-card-actions>
-      </v-card>
-    </v-dialog>
-
   </div>
 </template>
 
@@ -125,7 +99,6 @@
 const lastVisitedFileId = ref<string | null>(null);
 const filePreviewHeader = ref<{ text: string, value: string, sortable: boolean }[]>([]);
 const filePreviewData = ref<any[]>([]);
-const openDialog = ref<boolean>(false);
 const apiAccessToken = ref<JWTToken | null>(null);
 
 const codeContent = computed(() =>
