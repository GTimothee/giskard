<template>
  <div class="vertical-container">
    <div class="d-flex mb-6">
      <v-spacer></v-spacer>
      <div class="mr-2">
        <v-btn v-if="projectArtifactsStore.datasets.length > 0" class="ml-2" href="https://docs.giskard.ai/en/latest/guides/wrap_dataset/index.html" target="_blank" rel="noopener">
          add a dataset
          <v-icon right>mdi-open-in-new</v-icon>
        </v-btn>
      </div>
    </div>
    <LoadingFullscreen v-if="isLoading" name="datasets" />
    <v-container v-if="projectArtifactsStore.datasets.length > 0 && !isLoading" fluid class="vc">
      <v-expansion-panels flat>
        <v-row dense no-gutters class="mr-6 ml-3 caption secondary--text text--lighten-3 pb-2">
          <v-col cols="4" class="col-container">Name</v-col>
          <v-col cols="1" class="col-container">Size</v-col>
          <v-col cols="2" class="col-container">Uploaded on</v-col>
          <v-col cols="2" class="col-container">Target</v-col>
          <v-col cols="1" class="col-container">Id</v-col>
          <v-col cols="2" class="col-container">Actions</v-col>
        </v-row>
        <v-expansion-panel v-for="f in projectArtifactsStore.datasets" :key="f.id">
          <v-expansion-panel-header @click="peakDataFile(f.id)" class="grey lighten-5 py-1 pl-2">
            <v-row class="px-2 py-1 align-center">
              <v-col cols="4" class="font-weight-bold" :title="f.name ? f.name : f.id">
                <InlineEditText :text="f.name ? f.name : 'Unnamed dataset'" :can-edit="isProjectOwnerOrAdmin" @save="(name) => renameDataset(f.id, name)">
                </InlineEditText>
              </v-col>
              <v-col cols="1" class="col-container" :title="f.originalSizeBytes | fileSize">{{ f.originalSizeBytes | fileSize }}</v-col>
              <v-col cols="2" class="col-container" :title="f.createdDate | date">{{ f.createdDate | date }}</v-col>
              <v-col cols="2" class="col-container" :title="f.target">{{ f.target }}</v-col>
              <v-col cols="1" class="col-container" :title="f.id"> {{ f.id }}</v-col>
              <v-col cols="2">
                <span>
                  <v-tooltip bottom dense>
                    <template v-slot:activator="{ on, attrs }">
                      <v-btn icon @click.stop="downloadDataFile(f.id)" v-bind="attrs" v-on="on">
                        <v-icon>download</v-icon>
                      </v-btn>
                    </template>
                    <span>Download</span>
                  </v-tooltip>
                  <DeleteModal v-if="isProjectOwnerOrAdmin" :id="f.id" :file-name="f.name" type="dataset" @submit="deleteDataFile(f.id)" />
                </span>
              </v-col>
            </v-row>
          </v-expansion-panel-header>
          <v-divider></v-divider>
          <v-expansion-panel-content class="expansion-panel-content">
            <v-data-table :headers="filePreviewHeader" :items="filePreviewData" dense :hide-default-footer="true" v-if="filePreviewHeader.length > 0 && filePreviewData.length > 0">
            </v-data-table>
            <div class="caption" v-else>Could not properly load data</div>
          </v-expansion-panel-content>
        </v-expansion-panel>
        <div class="d-flex justify-center mt-6">
          <v-btn small @click="reloadDatasets" plain>
            <span class="caption">Refresh</span>
            <v-icon size="small" class="ml-1">refresh</v-icon>
          </v-btn>
        </div>
      </v-expansion-panels>
    </v-container>
<<<<<<< HEAD
    <v-container v-else-if="giskardClientSnippet && !isLoading">
      <p class="font-weight-medium secondary--text">There are no datasets in this project yet. Follow the code snippet below to upload a dataset 👇</p>
      <CodeSnippet :code-content="codeContent" :language="'python'"></CodeSnippet>
      <p class="mt-4 font-weight-medium secondary--text">Check out the <a href="https://docs.giskard.ai/en/latest/guides/wrap_dataset/index.html" target="_blank" rel="noopener">full documentation</a> for more information.</p>
=======
    <v-container v-else-if="!isLoading">
      <v-alert class='text-center'>
        <p class='headline font-weight-medium grey--text text--darken-2'>There are no datasets in this project yet. <br>Click the button below to learn how to upload a dataset.</p>
      </v-alert>
      <div class="d-flex justify-center">
        <v-btn href="https://docs.giskard.ai/en/latest/guides/wrap_dataset/index.html" target="_blank" rel="noopener">
          add a new dataset
          <v-icon right>mdi-open-in-new</v-icon>
        </v-btn>
      </div>
      <div class="d-flex justify-center mb-6">
        <img src="@/assets/logo_datasets.png" class="datasets-logo" title="Datasets tab logo" alt="A turtle typing too fast on a laptop">
      </div>
      <div class="d-flex justify-center mt-6">
        <v-btn small @click="reloadDatasets" plain>
          <span class="caption">Refresh</span>
          <v-icon size="small" class="ml-1">refresh</v-icon>
        </v-btn>
      </div>
>>>>>>> 231e61ed
    </v-container>
  </div>
</template>

<script setup lang="ts">
<<<<<<< HEAD
import {api} from "@/api";
import {Role} from "@/enums";
import {$vfm} from 'vue-final-modal';
import mixpanel from "mixpanel-browser";
import DeleteModal from "@/views/main/project/modals/DeleteModal.vue";
import {computed, onBeforeMount, onMounted, ref} from "vue";
import InlineEditText from "@/components/InlineEditText.vue";
import {useUserStore} from "@/stores/user";
import {useProjectStore} from "@/stores/project";
import {useMainStore} from "@/stores/main";
import {useProjectArtifactsStore} from "@/stores/project-artifacts";
import CodeSnippet from '@/components/CodeSnippet.vue';
import {TYPE} from "vue-toastification";
import UploadArtifactModal from "./modals/UploadArtifactModal.vue";
=======
import { api } from "@/api";
import { Role } from "@/enums";
import mixpanel from "mixpanel-browser";
import DeleteModal from "@/views/main/project/modals/DeleteModal.vue";
import { computed, onBeforeMount, ref } from "vue";
import InlineEditText from "@/components/InlineEditText.vue";
import { useUserStore } from "@/stores/user";
import { useProjectStore } from "@/stores/project";
import { useMainStore } from "@/stores/main";
import { useProjectArtifactsStore } from "@/stores/project-artifacts";
import { TYPE } from "vue-toastification";
>>>>>>> 231e61ed
import LoadingFullscreen from "@/components/LoadingFullscreen.vue";
import {generateGiskardClientSnippet} from "@/snippets";

const userStore = useUserStore();
const projectStore = useProjectStore();
const projectArtifactsStore = useProjectArtifactsStore();

const GISKARD_INDEX_COLUMN_NAME = '_GISKARD_INDEX_';

interface Props {
  projectId: number,
}

const props = defineProps<Props>();
const giskardClientSnippet = ref<string | null>(null);
const isLoading = ref<boolean>(false);
const lastVisitedFileId = ref<string | null>(null);
const filePreviewHeader = ref<{ text: string, value: string, sortable: boolean }[]>([]);
const filePreviewData = ref<any[]>([]);
<<<<<<< HEAD

const codeContent = computed(() =>
  `import giskard

# for demo purposes only 🛳️. Replace with your dataframe creation
_, df = giskard.demo.titanic()
${giskardClientSnippet.value}
# Wrap your Pandas Dataframe with Giskard dataset 🎁
giskard_dataset = giskard.Dataset(df,
                                  target="Survived",
                                  name="Titanic dataset")

# Upload to the current project ✉️
giskard_dataset.upload(client, "${project.value!.key}")
`
)
=======
>>>>>>> 231e61ed

const project = computed(() => {
  return projectStore.project(props.projectId)
});

const userProfile = computed(() => {
  return userStore.userProfile;
});

const isProjectOwnerOrAdmin = computed(() => {
  return isUserProjectOwner.value || userProfile.value?.roles?.includes(Role.ADMIN)
});

const isUserProjectOwner = computed(() => {
  return project.value && userProfile.value ? project.value?.owner.id == userProfile.value?.id : false;
});

<<<<<<< HEAD
function openUploadDialog() {
  $vfm.show({
    component: UploadArtifactModal,
    bind: {
      title: 'Upload a dataset',
      codeContent: codeContent.value,
    },
  });
}

const mainStore = useMainStore();

=======
>>>>>>> 231e61ed
async function deleteDataFile(id: string) {
  mixpanel.track('Delete dataset', {id});

  let messageDTO = await api.deleteDatasetFile(id);
  mainStore.addNotification({content: messageDTO.message});
  await projectArtifactsStore.loadDatasets();
}

function downloadDataFile(id: string) {
  mixpanel.track('Download dataset file', { id });
  api.downloadDataFile(id)
}

async function peakDataFile(id: string) {
  if (lastVisitedFileId.value != id) {
    lastVisitedFileId.value = id; // this is a trick to avoid recalling the api every time one panel is opened/closed
    try {
      const response = await api.peekDataFile(id)
      const headers = Object.keys(response.content[0])
      filePreviewHeader.value = headers.filter(e => e != GISKARD_INDEX_COLUMN_NAME).map(e => {
        return { text: e.trim(), value: e, sortable: false }
      });
      if (headers.includes(GISKARD_INDEX_COLUMN_NAME)) {
        filePreviewHeader.value = [{
          text: '#',
          value: GISKARD_INDEX_COLUMN_NAME,
          sortable: false
        }].concat(filePreviewHeader.value);
      }
      filePreviewData.value = response.content
    } catch (error) {
      mainStore.addNotification({content: error.response.statusText, color: TYPE.ERROR});
      filePreviewHeader.value = [];
      filePreviewData.value = [];
    }
  }
}

async function renameDataset(id: string, name: string) {
  mixpanel.track('Update dataset name', { id });
  const savedDataset = await api.editDatasetName(id, name);
  projectArtifactsStore.updateDataset(savedDataset);
}

async function reloadDatasets() {
  isLoading.value = true;
  try {
    await projectArtifactsStore.loadDatasets();
  } finally {
    isLoading.value = false;
  }
}

onBeforeMount(async () => {
  await projectArtifactsStore.setProjectId(props.projectId, false);
});
<<<<<<< HEAD

onMounted(async () => {
  isLoading.value = true;
  giskardClientSnippet.value = await generateGiskardClientSnippet();
  isLoading.value = false;
});
=======
>>>>>>> 231e61ed
</script>

<style lang="scss" scoped>
::v-deep .v-data-table__wrapper .v-data-table-header [role='columnheader'] {
  user-select: auto;
}

.file-xl {
  border-left: 4px solid #4CAF50
}

.file-csv {
  border-left: 4px solid #03A9F4
}

div.v-input {
  width: 400px;
}

.col-container {
  white-space: nowrap;
  overflow: hidden;
  text-overflow: ellipsis;
}

.expansion-panel-content::v-deep .v-expansion-panel-content__wrap {
  padding: 0 0 16px !important;
}

.datasets-logo {
  height: max(50vh, 150px);
  margin-top: 2rem;
}
</style><|MERGE_RESOLUTION|>--- conflicted
+++ resolved
@@ -61,12 +61,6 @@
         </div>
       </v-expansion-panels>
     </v-container>
-<<<<<<< HEAD
-    <v-container v-else-if="giskardClientSnippet && !isLoading">
-      <p class="font-weight-medium secondary--text">There are no datasets in this project yet. Follow the code snippet below to upload a dataset 👇</p>
-      <CodeSnippet :code-content="codeContent" :language="'python'"></CodeSnippet>
-      <p class="mt-4 font-weight-medium secondary--text">Check out the <a href="https://docs.giskard.ai/en/latest/guides/wrap_dataset/index.html" target="_blank" rel="noopener">full documentation</a> for more information.</p>
-=======
     <v-container v-else-if="!isLoading">
       <v-alert class='text-center'>
         <p class='headline font-weight-medium grey--text text--darken-2'>There are no datasets in this project yet. <br>Click the button below to learn how to upload a dataset.</p>
@@ -86,42 +80,22 @@
           <v-icon size="small" class="ml-1">refresh</v-icon>
         </v-btn>
       </div>
->>>>>>> 231e61ed
     </v-container>
   </div>
 </template>
 
 <script setup lang="ts">
-<<<<<<< HEAD
 import {api} from "@/api";
 import {Role} from "@/enums";
-import {$vfm} from 'vue-final-modal';
 import mixpanel from "mixpanel-browser";
 import DeleteModal from "@/views/main/project/modals/DeleteModal.vue";
-import {computed, onBeforeMount, onMounted, ref} from "vue";
+import {computed, onBeforeMount, ref} from "vue";
 import InlineEditText from "@/components/InlineEditText.vue";
 import {useUserStore} from "@/stores/user";
 import {useProjectStore} from "@/stores/project";
-import {useMainStore} from "@/stores/main";
 import {useProjectArtifactsStore} from "@/stores/project-artifacts";
-import CodeSnippet from '@/components/CodeSnippet.vue';
 import {TYPE} from "vue-toastification";
-import UploadArtifactModal from "./modals/UploadArtifactModal.vue";
-=======
-import { api } from "@/api";
-import { Role } from "@/enums";
-import mixpanel from "mixpanel-browser";
-import DeleteModal from "@/views/main/project/modals/DeleteModal.vue";
-import { computed, onBeforeMount, ref } from "vue";
-import InlineEditText from "@/components/InlineEditText.vue";
-import { useUserStore } from "@/stores/user";
-import { useProjectStore } from "@/stores/project";
-import { useMainStore } from "@/stores/main";
-import { useProjectArtifactsStore } from "@/stores/project-artifacts";
-import { TYPE } from "vue-toastification";
->>>>>>> 231e61ed
 import LoadingFullscreen from "@/components/LoadingFullscreen.vue";
-import {generateGiskardClientSnippet} from "@/snippets";
 
 const userStore = useUserStore();
 const projectStore = useProjectStore();
@@ -134,30 +108,10 @@
 }
 
 const props = defineProps<Props>();
-const giskardClientSnippet = ref<string | null>(null);
 const isLoading = ref<boolean>(false);
 const lastVisitedFileId = ref<string | null>(null);
 const filePreviewHeader = ref<{ text: string, value: string, sortable: boolean }[]>([]);
 const filePreviewData = ref<any[]>([]);
-<<<<<<< HEAD
-
-const codeContent = computed(() =>
-  `import giskard
-
-# for demo purposes only 🛳️. Replace with your dataframe creation
-_, df = giskard.demo.titanic()
-${giskardClientSnippet.value}
-# Wrap your Pandas Dataframe with Giskard dataset 🎁
-giskard_dataset = giskard.Dataset(df,
-                                  target="Survived",
-                                  name="Titanic dataset")
-
-# Upload to the current project ✉️
-giskard_dataset.upload(client, "${project.value!.key}")
-`
-)
-=======
->>>>>>> 231e61ed
 
 const project = computed(() => {
   return projectStore.project(props.projectId)
@@ -175,21 +129,6 @@
   return project.value && userProfile.value ? project.value?.owner.id == userProfile.value?.id : false;
 });
 
-<<<<<<< HEAD
-function openUploadDialog() {
-  $vfm.show({
-    component: UploadArtifactModal,
-    bind: {
-      title: 'Upload a dataset',
-      codeContent: codeContent.value,
-    },
-  });
-}
-
-const mainStore = useMainStore();
-
-=======
->>>>>>> 231e61ed
 async function deleteDataFile(id: string) {
   mixpanel.track('Delete dataset', {id});
 
@@ -246,15 +185,6 @@
 onBeforeMount(async () => {
   await projectArtifactsStore.setProjectId(props.projectId, false);
 });
-<<<<<<< HEAD
-
-onMounted(async () => {
-  isLoading.value = true;
-  giskardClientSnippet.value = await generateGiskardClientSnippet();
-  isLoading.value = false;
-});
-=======
->>>>>>> 231e61ed
 </script>
 
 <style lang="scss" scoped>
