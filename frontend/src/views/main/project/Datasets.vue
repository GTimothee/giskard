--- conflicted
+++ resolved
@@ -119,11 +119,8 @@
 const lastVisitedFileId = ref<string | null>(null);
 const filePreviewHeader = ref<{ text: string, value: string, sortable: boolean }[]>([]);
 const filePreviewData = ref<any[]>([]);
-<<<<<<< HEAD
 const openDialog = ref<boolean>(false);
-=======
 const apiAccessToken = ref<JWTToken | null>(null);
->>>>>>> e9dd6693
 
 const codeContent = computed(() =>
   `from giskard import Dataset, GiskardClient
