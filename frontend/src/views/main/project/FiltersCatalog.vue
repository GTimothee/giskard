<template>
    <div class="vc mt-2 pb-0" v-if="slicingFunctions.length > 0">
        <div class="vc">
            <v-container class="main-container vc">
                <v-alert v-if="!hasGiskardFilters" color="warning" border="left" outlined colored-border icon="warning">
                    <span>Giskard filters are not available.</span>
                    <StartWorkerInstructions />
                </v-alert>
                <v-row class="fill-height">
                    <v-col cols="4" class="vc fill-height">
                        <v-text-field label="Search filter" append-icon="search" outlined v-model="searchFilter"></v-text-field>
                        <v-list three-line class="vc fill-height">
                            <v-list-item-group v-model="selected" color="primary" mandatory>
                                <template v-for="slicingFunction in filteredTestFunctions">
                                    <v-divider />
                                    <v-list-item :value="slicingFunction">
                                        <v-list-item-content>
                                            <v-list-item-title class="test-title">
                                                <div class="d-flex align-center">
                                                    <span class="list-func-name">{{ slicingFunction.displayName ?? slicingFunction.name }}</span>
                                                    <v-spacer class="flex-grow-1" />
                                                    <v-tooltip bottom v-if="slicingFunction.potentiallyUnavailable">
                                                        <template v-slot:activator="{ on, attrs }">
                                                            <div v-bind="attrs" v-on="on">
                                                                <v-icon color="orange">warning</v-icon>
                                                            </div>
                                                        </template>
                                                        <span>This filter is potentially unavailable. Start your external ML worker to display available filters.</span>
                                                    </v-tooltip>
                                                </div>
                                            </v-list-item-title>
                                            <v-list-item-subtitle v-if="slicingFunction.tags">
                                                <v-chip class="mr-2" v-for="tag in alphabeticallySorted(slicingFunction.tags)" x-small :color="pasterColor(tag)">
                                                    {{ tag }}
                                                </v-chip>
                                            </v-list-item-subtitle>
                                        </v-list-item-content>
                                    </v-list-item>
                                </template>
                            </v-list-item-group>
                        </v-list>
                    </v-col>
                    <v-col cols="8" v-if="selected" class="vc fill-height">
                        <div class="py-2">
                            <span class="selected-func-name">{{ selected.displayName ?? selected.name }}</span>
                        </div>

                        <div class="vc overflow-x-hidden pr-5">
                            <v-alert v-if="selected.potentiallyUnavailable" color="warning" border="left" outlined colored-border icon="warning">
                                <span>This filter is potentially unavailable. Start your external ML worker to display available filters.</span>
                                <pre></pre>
                                <StartWorkerInstructions />
                            </v-alert>

                            <div class="py-4" id="description-group">
                                <v-expansion-panels multiple v-model="panel" flat>
                                    <v-expansion-panel>
                                        <v-expansion-panel-header class="pl-0">
                                            <div class="d-flex align-center">
                                                <v-icon left class="group-icon pb-1 mr-1">mdi-text-box</v-icon>
                                                <span class="group-title">Description</span>
                                                <v-icon v-if="panel.includes(0)" right>mdi-chevron-up</v-icon>
                                                <v-icon v-else right>mdi-chevron-down</v-icon>
                                            </div>
                                            <template v-slot:actions>
                                                <span></span>
                                            </template>
                                        </v-expansion-panel-header>
                                        <v-expansion-panel-content>
                                            <p class="selected-func-description pt-2 mb-4">{{ doc.body }}</p>
                                        </v-expansion-panel-content>
                                    </v-expansion-panel>
                                </v-expansion-panels>
                            </div>

                            <div id="inputs-group" class="py-4 mb-4">
                                <div class="d-flex mb-4">
                                    <v-icon left class="group-icon pb-1 mr-1">mdi-pencil-box</v-icon>
                                    <span class="group-title">Inputs</span>
                                    <v-spacer></v-spacer>
                                </div>

                                <div>
                                    <v-row>
                                      <v-col>
                                        <span class='input-name'>Dataset: <span
                                          class='input-type'>BaseDataset</span></span>
                                      </v-col>
                                      <v-col class='input-selector-column'>
                                        <DatasetSelector :project-id='projectId' label='Dataset'
                                                         :return-object='false' :value.sync='selectedDataset'
                                                         :filter='datasetFilter' />
                                      </v-col>
                                    </v-row>
                                </div>

                                <div v-if="selected.cellLevel">
                                    <v-row>
                                        <v-col>
                                            <span class="input-name">Column: <span class="input-type">str</span></span>
                                        </v-col>
                                        <v-col class="input-selector-column">
                                            <DatasetColumnSelector :project-id="projectId" :dataset="selectedDataset" :column-type="selected.columnType" :value.sync="selectedColumn" />
                                        </v-col>
                                    </v-row>
                                </div>

                                <SuiteInputListSelector :editing="true" :modelValue="slicingArguments" :inputs="inputType" :project-id="props.projectId" class="pt-0 mt-0" :doc="doc"></SuiteInputListSelector>
                                <div class="d-flex">
                                    <v-spacer></v-spacer>
                                    <v-btn width="100" small class="primaryLightBtn" color="primaryLight" @click="runSlicingFunction" :loading="isSlicingFunctionRunning">
                                        Run
                                    </v-btn>
                                </div>
                                <v-row v-if="sliceResult">
                                    <v-col v-if="sliceResult">
                                        <span class="text-h6">Result</span>
                                        <p v-if="sliceResult.filteredRows">Slice size: {{ sliceResult.totalRows - sliceResult.filteredRows?.length }} /
                                            {{
                                                sliceResult.totalRows
                                            }}</p>
                                        <DatasetTable :dataset-id="sliceResult.datasetId" :deleted-rows="sliceResult.filteredRows" />
                                    </v-col>
                                </v-row>
                            </div>

                            <div id="code-group" class="py-4" v-if="selected.processType == DatasetProcessFunctionType.CODE">
                                <div class="d-flex">
                                    <v-icon left class="group-icon pb-1 mr-1">mdi-code-braces-box</v-icon>
                                    <span class="group-title">Source code</span>
                                </div>
                                <CodeSnippet class="mt-2" :codeContent="selected.code" :key="selected.name + '_source_code'"></CodeSnippet>
                            </div>
                            <div id="code-group" class="py-4" v-if="selected.processType == DatasetProcessFunctionType.CLAUSES">
                                <div class="d-flex">
                                    <v-icon left class="group-icon pb-1 mr-1">mdi-filter-check</v-icon>
                                    <span class="group-title">Clauses</span>
                                </div>
                                <CodeSnippet class="mt-2" :codeContent="selected.name" :key="selected.name + '_source_code'"></CodeSnippet>
                            </div>
                        </div>
                    </v-col>
                </v-row>
            </v-container>
        </div>
    </div>
    <v-container v-else class="d-flex flex-column vc fill-height">
        <h1 class="pt-16">ML Worker is not connected</h1>
        <StartWorkerInstructions />
    </v-container>
</template>

<script setup lang="ts">
import { chain } from 'lodash';
import { computed, onActivated, ref, watch } from 'vue';
import { anonymize, pasterColor } from '@/utils';
import {
  DatasetProcessFunctionType,
  DatasetProcessingResultDTO,
  FunctionInputDTO,
  SlicingFunctionDTO
} from '@/generated-sources';
import StartWorkerInstructions from '@/components/StartWorkerInstructions.vue';
import { storeToRefs } from 'pinia';
import { useCatalogStore } from '@/stores/catalog';
import DatasetSelector from '@/views/main/utils/DatasetSelector.vue';
import { api } from '@/api';
import DatasetTable from '@/components/DatasetTable.vue';
import SuiteInputListSelector from '@/components/SuiteInputListSelector.vue';
import DatasetColumnSelector from '@/views/main/utils/DatasetColumnSelector.vue';
import { alphabeticallySorted } from '@/utils/comparators';
import { extractArgumentDocumentation } from '@/utils/python-doc.utils';
import CodeSnippet from '@/components/CodeSnippet.vue';
import mixpanel from 'mixpanel-browser';
import { DatasetProcessFunctionUtils } from '@/utils/dataset-process-function.utils';

let props = defineProps<{
  projectId: number,
  suiteId?: number
}>();

const editor = ref(null);

const searchFilter = ref<string>('');
let { slicingFunctions } = storeToRefs(useCatalogStore());
const selected = ref<SlicingFunctionDTO | null>(null);
const sliceResult = ref<DatasetProcessingResultDTO | null>(null);
const selectedDataset = ref<string | null>(null);
const selectedColumn = ref<string | null>(null);
<<<<<<< HEAD
let slicingArguments = ref<{ [name: string]: FunctionInputDTO }>({});
=======
let slicingArguments = ref<{ [name: string]: FunctionInputDTO }>({})
const isSlicingFunctionRunning = ref<boolean>(false);
>>>>>>> 938d0a29

const panel = ref<number[]>([0]);

const hasGiskardFilters = computed(() => {
  return slicingFunctions.value.find(t => t.tags.includes('giskard')) !== undefined;
});

const datasetFilter = computed(() =>
  selected.value ? dataset => DatasetProcessFunctionUtils.canApply(selected.value!, dataset) : () => true);

const filteredTestFunctions = computed(() => {
  return chain(slicingFunctions.value)
    .filter((func) => {
      const keywords = searchFilter.value.split(' ')
        .map(keyword => keyword.trim().toLowerCase())
        .filter(keyword => keyword !== '');

      return keywords.filter(keyword =>
        func.name.toLowerCase().includes(keyword)
        || func.doc?.toLowerCase()?.includes(keyword)
        || func.displayName?.toLowerCase()?.includes(keyword)
      ).length === keywords.length;
    })
    .sortBy(t => t.displayName ?? t.name)
    .value();
});

onActivated(async () => {
    if (slicingFunctions.value.length > 0) {
        selected.value = slicingFunctions.value[0];
    }
});

async function runSlicingFunction() {
    isSlicingFunctionRunning.value = true;
    try {
        const params = Object.values(slicingArguments.value);
        if (selected.value!.cellLevel) {
            params.push({
                isAlias: false,
                name: 'column_name',
                params: [],
                type: 'str',
                value: selectedColumn.value
            })
        }

        mixpanel.track("Run slicing function from Catalog", {
            slicingFunctionName: selected.value!.name,
            inputs: anonymize(params),
        });

        sliceResult.value = await api.datasetProcessing(props.projectId, selectedDataset.value!, [{
            uuid: selected.value!.uuid,
            params,
            type: 'SLICING',
        }]);
    } finally {
        isSlicingFunctionRunning.value = false;
    }
}

watch(() => selected.value, () => {
    sliceResult.value = null;

    if (!selected.value) {
        return;
    }

    slicingArguments.value = chain(selected.value.args)
        .keyBy('name')
        .mapValues(arg => ({
            name: arg.name,
            isAlias: false,
            type: arg.type,
            value: null
        }))
        .value()
})

const inputType = computed(() => chain(selected.value?.args ?? [])
    .keyBy('name')
    .mapValues('type')
    .value()
);

const doc = computed(() => extractArgumentDocumentation(selected.value));


</script>

<style scoped lang="scss">
.main-container {
    width: 100%;
    max-width: 100%;
}

.test-title {
    white-space: break-spaces;
}

.box-grow {
    flex: 1;
    background: green;
    padding: 5px;
    margin: 5px;
    min-height: 0;
}

::v-deep .v-expansion-panel-content__wrap {
    padding: 0;
}

.test-doc {
    white-space: break-spaces;
}

::v-deep .overflow-ellipsis {
    max-width: 200px;
    text-overflow: ellipsis;
    overflow: hidden;
    white-space: nowrap;
}

.input-name {
    font-family: 'Roboto Mono', monospace;
    opacity: 0.875;
}

.input-type {
    font-size: 0.875rem;
    opacity: 0.875;
}

.input-column {
    width: 300px;
}

.selected-func-name {
    font-weight: 600;
    font-size: 1.75rem;
}

.selected-func-description {
    white-space: break-spaces;
}

.group-title {
    font-size: 1.25rem;
    font-weight: 500;
    letter-spacing: normal;
}

.group-icon {
    color: #087038;
    font-size: 1.25rem;
    margin-top: 0.3rem;
}

.custom-input {
    padding-top: 0.25rem;
    padding-bottom: 0.25rem;
}

.input-selector-column {
    padding-bottom: 1rem;
    padding-top: 0.25rem;
}

.list-func-name {
    font-weight: 500;
}
</style><|MERGE_RESOLUTION|>--- conflicted
+++ resolved
@@ -182,17 +182,13 @@
 const editor = ref(null);
 
 const searchFilter = ref<string>('');
-let { slicingFunctions } = storeToRefs(useCatalogStore());
+const { slicingFunctions } = storeToRefs(useCatalogStore());
 const selected = ref<SlicingFunctionDTO | null>(null);
 const sliceResult = ref<DatasetProcessingResultDTO | null>(null);
 const selectedDataset = ref<string | null>(null);
 const selectedColumn = ref<string | null>(null);
-<<<<<<< HEAD
-let slicingArguments = ref<{ [name: string]: FunctionInputDTO }>({});
-=======
-let slicingArguments = ref<{ [name: string]: FunctionInputDTO }>({})
+const slicingArguments = ref<{ [name: string]: FunctionInputDTO }>({});
 const isSlicingFunctionRunning = ref<boolean>(false);
->>>>>>> 938d0a29
 
 const panel = ref<number[]>([0]);
 
