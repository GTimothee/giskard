--- conflicted
+++ resolved
@@ -106,11 +106,8 @@
 
 const route = useRoute();
 const router = useRouter();
-<<<<<<< HEAD
-
-const props = defineProps({
-  projectId: {type: Number, required: true},
-});
+
+const { projectId } = defineProps<{ projectId: number }>();
 
 const feedbacks = ref<FeedbackMinimalDTO[]>([]);
 const search = ref<string>('');
@@ -126,36 +123,6 @@
 });
 
 async function fetchFeedbacks() {
-  feedbacks.value = await api.getProjectFeedbacks(props.projectId);
-}
-
-async function openFeedback(obj) {
-  await router.push({name: 'feedback-detail', params: {feedbackId: obj.id}})
-}
-
-function handleRouteChanged() {
-  openFeedbackDetail.value = route.meta && route.meta.openFeedbackDetail
-}
-
-watch(() => route.meta, () => handleRouteChanged());
-=======
-
-const { projectId } = defineProps<{ projectId: number }>();
-
-const feedbacks = ref<FeedbackMinimalDTO[]>([]);
-const search = ref<string>('');
-const modelFilter = ref<string>('');
-const datasetFilter = ref<string>('');
-const typeFilter = ref<string>('');
-const groupByFeature = ref<boolean>(false);
-const openFeedbackDetail = ref<boolean>(false);
-
-onActivated(() => {
-  fetchFeedbacks();
-  handleRouteChanged();
-});
-
-async function fetchFeedbacks() {
   feedbacks.value = await api.getProjectFeedbacks(projectId);
 }
 
@@ -174,7 +141,6 @@
     router.push({name: 'project-feedbacks'});
   }
 }
->>>>>>> 844b0cd8
 
 const tableHeaders = computed(() => [
   {
@@ -264,7 +230,6 @@
     }
   });
 }
-
 </script>
 
 <style scoped>
