<template>
  <v-container fluid v-if="model && dataset" class="vc overflow-x-hidden">
    <ValidationObserver ref="dataFormObserver" v-slot="{ dirty }">
      <v-row v-if='modelFeatures.length'>
        <v-col cols="12" md="6">
          <v-card outlined>
            <OverlayLoader :show="loadingData" />
            <v-card-title>
              Input Data
              <v-spacer></v-spacer>
              <v-chip v-show="dirty || isInputNotOriginal" small label outlined color="accent" class="mx-1 pa-1">
                modified
              </v-chip>
              <v-btn text small @click="resetInput" v-track-click="'Inspection feature reset'" :disabled="!(dirty || isInputNotOriginal)">reset
              </v-btn>
              <v-menu left bottom offset-y :close-on-content-click="false">
                <template v-slot:activator="{ on, attrs }">
                  <v-btn icon v-bind="attrs" v-on="on">
                    <v-icon>settings</v-icon>
                  </v-btn>
                </template>
                <v-list dense tile>
                  <v-list-item>
                    <v-btn tile small text color="primary" @click="featuresToView = inputMetaData.map(e => e.name)">All
                    </v-btn>
                    <v-btn tile small text color="secondary" @click="featuresToView = []">None</v-btn>
                  </v-list-item>
                  <v-list-item v-for="f in inputMetaData" :key="f.name">
                    <v-checkbox :label="f.name" :value="f.name" v-model="featuresToView" hide-details class="mt-1"></v-checkbox>
                  </v-list-item>
                </v-list>
              </v-menu>

            </v-card-title>
            <v-card-text v-if="!errorLoadingMetadata && Object.keys(inputMetaData).length > 0" id="inputTextCard">
              <div class="caption error--text">{{ dataErrorMsg }}</div>
              <v-form lazy-validation>
                <div v-for="c in datasetNonTargetColumns" :key="c.name" v-show="featuresToView.includes(c.name)">
                  <ValidationProvider :name="c.name" v-slot="{ dirty }">
                    <div class="py-1 d-flex" v-if="isFeatureEditable(c.name)">
                      <label class="info--text">{{ c.name }}</label>
                      <input type="number" v-if="c.type === 'numeric'" v-model="inputData[c.name]" class="common-style-input" :class="{
                        'is-transformed': !dirty && transformationModifications.hasOwnProperty(c.name) && inputData[c.name] === transformationModifications[c.name],
                        'is-dirty': dirty || inputData[c.name] !== originalData[c.name]
                      }" @change="onValuePerturbation(c)" required />
                      <textarea v-if="c.type === 'text'" v-model="inputData[c.name]" :rows="!inputData[c.name] ? 1 : Math.min(15, parseInt(inputData[c.name].length / 40) + 1)" class="common-style-input" :class="{
                        'is-transformed': !dirty && transformationModifications.hasOwnProperty(c.name) && inputData[c.name] === transformationModifications[c.name],
                        'is-dirty': dirty || inputData[c.name] !== originalData[c.name]
                      }" @change="onValuePerturbation(c)" required></textarea>
                      <select v-if="c.type === 'category'" v-model="inputData[c.name]" class="common-style-input" :class="{
                        'is-transformed': !dirty && transformationModifications.hasOwnProperty(c.name) && inputData[c.name] === transformationModifications[c.name],
                        'is-dirty': dirty || inputData[c.name] !== originalData[c.name]
                      }" @change="onValuePerturbation(c)" required>
                        <option v-for="k in c.values" :key="k" :value="k">{{ k }}</option>
                      </select>
                      <div class="d-flex flex-column">
                        <FeedbackPopover v-if="!isMiniMode" :inputLabel="c.name" :inputValue="inputData[c.name]" :originalValue="originalData[c.name]" :inputType="c.type" @submit="emit(dirty ? 'submitValueVariationFeedback' : 'submitValueFeedback', $event)" />
                        <TransformationPopover v-if="catalogStore.transformationFunctionsByColumnType.hasOwnProperty(c.type)" :column="c.name" :column-type="c.type" />
                      </div>
                    </div>
                    <div class="py-1 d-flex" v-else>
                      <label class="info--text">{{ c.name }}</label>
                      <span>{{ inputData[c.name] }}</span>
                    </div>
                  </ValidationProvider>
                </div>
              </v-form>
            </v-card-text>

            <v-card-text v-else>
              Could not load metadata. Please try another dataset.
              <p class="error--text">{{ errorLoadingMetadata }}</p>
            </v-card-text>
          </v-card>
        </v-col>

        <v-col cols="12" md="6">
          <PredictionResults :model="model" :dataset-id="dataset.id" :targetFeature="dataset.target" :modelFeatures="modelFeatures" :classificationLabels="model.classificationLabels" :predictionTask="model.modelType" :inputData="inputData" :modified="dirty || isInputNotOriginal" :debouncingTimeout="debouncingTimeout" @result="setResult" />
          <v-card class="mb-4" outlined>
            <v-card-title>
              Explanation
            </v-card-title>
            <v-card-text>
              <v-tabs :class="{ 'no-tab-header': !isClassification(model.modelType) || textFeatureNames.length === 0 }">
                <v-tab v-if='modelFeatures.length > 1'>
                  <v-icon left>mdi-align-horizontal-left</v-icon>
                  Global
                </v-tab>

                <v-tooltip bottom :disabled="textFeatureNames.length !== 0">
                  <template v-slot:activator="{ on, attrs }">
                    <div class="d-flex" v-on="on" v-bind="attrs">
                      <v-tab :disabled="!textFeatureNames.length">
                        <v-icon left>text_snippet</v-icon>
                        Text
                      </v-tab>
                    </div>
                  </template>
                  <span>Text explanation is not available because your model does not contain any text features</span>
                </v-tooltip>


                <v-tab-item v-if='modelFeatures.length > 1'>

                  <PredictionExplanations :modelId="model.id" :datasetId="dataset.id" :targetFeature="dataset.target" :classificationLabels="model.classificationLabels" :predictionTask="model.modelType" :inputData="inputData" :modelFeatures="modelFeatures" :debouncingTimeout="debouncingTimeout" />
                </v-tab-item>
                <v-tab-item v-if='textFeatureNames.length'>
<<<<<<< HEAD
                  <TextExplanation :modelId="model.id" :datasetId="dataset.id" :textFeatureNames="textFeatureNames" :classificationLabels="model.classificationLabels" :classificationResult="classificationResult" :inputData="inputData" />
=======
                  <TextExplanation v-if='model.modelType == ModelType.CLASSIFICATION'
                                   :modelId='model.id'
                                   :datasetId='dataset.id'
                                   :textFeatureNames='textFeatureNames'
                                   :classificationLabels='model.classificationLabels'
                                   :classificationResult='classificationResult'
                                   :inputData='inputData'
                  />
                  <RegressionTextExplanation v-else
                                             :modelId='model.id'
                                             :datasetId='dataset.id'
                                             :textFeatureNames='textFeatureNames'
                                             :inputData='inputData'
                  />
>>>>>>> 1b688494
                </v-tab-item>
              </v-tabs>
            </v-card-text>
          </v-card>
        </v-col>
      </v-row>
    </ValidationObserver>
  </v-container>
</template>

<<<<<<< HEAD
<script setup lang="ts">
=======
<script lang="ts">
import { Component, Prop, Vue, Watch } from 'vue-property-decorator';
>>>>>>> 1b688494
import OverlayLoader from '@/components/OverlayLoader.vue';
import PredictionResults from './PredictionResults.vue';
import PredictionExplanations from './PredictionExplanations.vue';
import TextExplanation from './TextExplanation.vue';
import FeedbackPopover from '@/components/FeedbackPopover.vue';
<<<<<<< HEAD
import { DatasetDTO, ModelDTO } from "@/generated-sources";
import { isClassification } from "@/ml-utils";
import mixpanel from "mixpanel-browser";
import { anonymize } from "@/utils";
import _ from 'lodash';
import TransformationPopover from "@/components/TransformationPopover.vue";
import { useCatalogStore } from "@/stores/catalog";
import { onMounted, ref, computed, watch } from 'vue';

const catalogStore = useCatalogStore();

interface Props {
  model: ModelDTO;
  dataset: DatasetDTO;
  originalData: any; // used for the variation feedback
  transformationModifications: any; // used for the variation feedback
  inputData: { [key: string]: string };
  isMiniMode?: boolean;
}

const props = withDefaults(defineProps<Props>(), {
  isMiniMode: false
=======
import { DatasetDTO, ModelDTO, ModelType } from '@/generated-sources';
import { isClassification } from '@/ml-utils';
import mixpanel from 'mixpanel-browser';
import { anonymize } from '@/utils';
import _ from 'lodash';
import TransformationPopover from '@/components/TransformationPopover.vue';
import { useCatalogStore } from '@/stores/catalog';
import RegressionTextExplanation from '@/views/main/project/RegressionTextExplanation.vue';

@Component({
  computed: {
    ModelType() {
      return ModelType;
    }
  },
  components: {
    RegressionTextExplanation,
    TransformationPopover,
    OverlayLoader, PredictionResults, FeedbackPopover, PredictionExplanations, TextExplanation
  }
>>>>>>> 1b688494
})

const loadingData = ref(false);
const featuresToView = ref<string[]>([])
const errorLoadingMetadata = ref("")
const dataErrorMsg = ref("")
const classificationResult = ref("")
const debouncingTimeout = ref(500);
const dataFormObserver = ref(null);

const inputMetaData = computed(() => {
  if (!props.model) {
    return [];
  }

  return Object.entries(props.dataset.columnTypes)
    .map(([name, type]) => ({
      name,
      type,
      values: props.dataset.categoryFeatures ?
        props.dataset.categoryFeatures[name] : []
      // Provide an empty list in case of null due to DB migration
    }))
})

const isInputNotOriginal = computed(() => {
  return JSON.stringify(props.inputData) !== JSON.stringify({ ...props.originalData, ...props.transformationModifications })
})

const textFeatureNames = computed(() => {
  return inputMetaData.value.filter(e => e.type == 'text').map(e => e.name)
})

const modelFeatures = computed(() => {
  return inputMetaData.value
    .filter(x => (x.name !== props.dataset.target) && (!props.model.featureNames || props.model.featureNames.includes(x.name)))
    .map(x => x.name);
})

const datasetNonTargetColumns = computed(() => {
  return _.sortBy(inputMetaData.value.filter(x => x.name !== props.dataset.target),
    e => !props.model.featureNames?.includes(e.name),
    'name'
  )
})

function setResult(r: string) {
  if (isClassification(props.model.modelType)) {
    classificationResult.value = r
  }
}

function resetInput() {
  emit('reset');
  dataFormObserver.value && (dataFormObserver.value as HTMLFormElement).reset();
}

function isFeatureEditable(featureName: string) {
  if (!props.model.featureNames || props.model.featureNames.length == 0) {
    // if user doesn't specify feature names consider all columns as feature names
    return true;
  }
  return props.model.featureNames.includes(featureName)
}

async function onValuePerturbation(featureMeta) {
  mixpanel.track("Feature perturbation", {
    columnType: featureMeta.type,
    featureName: anonymize(featureMeta.name),
    modelId: props.model.id,
    datasetId: props.dataset.id
  })
  emit('update:inputData', props.inputData)
}

async function loadMetaData() {
  featuresToView.value = inputMetaData.value.map(e => e.name)
}

const emit = defineEmits(['reset', 'update:inputData', 'submitValueVariationFeedback', 'submitValueFeedback']);

watch(() => props.originalData, () => {
  resetInput();
})

watch(() => inputMetaData.value, async () => {
  await loadMetaData();
})

onMounted(async () => {
  await loadMetaData();
});
</script>

<style scoped lang="scss">
label {
  display: inline-block;
  width: 40%;
}

.common-style-input {
  flex-grow: 1;
  border: 1px solid #e4e4e4;
  border-radius: 5px;
  line-height: 24px;
  min-height: 24px;
  width: 56%;
  padding-left: 6px;
  padding-right: 6px;
}

select.common-style-input {
  /* -moz-appearance: menulist-button;
  -webkit-appearance: menulist-button; */
  /* OR */
  -moz-appearance: none;
  -webkit-appearance: none;
  appearance: none;
  background-image: url('data:image/svg+xml;charset=US-ASCII,%3Csvg%20xmlns%3D%22http%3A%2F%2Fwww.w3.org%2F2000%2Fsvg%22%20width%3D%22292.4%22%20height%3D%22292.4%22%3E%3Cpath%20fill%3D%22%23007CB2%22%20d%3D%22M287%2069.4a17.6%2017.6%200%200%200-13-5.4H18.4c-5%200-9.3%201.8-12.9%205.4A17.6%2017.6%200%200%200%200%2082.2c0%205%201.8%209.3%205.4%2012.9l128%20127.9c3.6%203.6%207.8%205.4%2012.8%205.4s9.2-1.8%2012.8-5.4L287%2095c3.5-3.5%205.4-7.8%205.4-12.8%200-5-1.9-9.2-5.5-12.8z%22%2F%3E%3C%2Fsvg%3E');
  background-repeat: no-repeat, repeat;
  background-position: right .3em top 50%, 0 0;
  background-size: .65em auto, 100%;
}

.common-style-input.is-dirty {
  background-color: #AD14572B;
  /* accent color but with opacity */
}

.common-style-input.is-transformed {
  background-color: #d1ecf1;
}

.v-card__subtitle,
.v-card__text,
.v-card__title {
  padding-bottom: 8px;
}

>>>.v-tabs.no-tab-header>.v-tabs-bar {
  display: none;
}
</style><|MERGE_RESOLUTION|>--- conflicted
+++ resolved
@@ -105,9 +105,6 @@
                   <PredictionExplanations :modelId="model.id" :datasetId="dataset.id" :targetFeature="dataset.target" :classificationLabels="model.classificationLabels" :predictionTask="model.modelType" :inputData="inputData" :modelFeatures="modelFeatures" :debouncingTimeout="debouncingTimeout" />
                 </v-tab-item>
                 <v-tab-item v-if='textFeatureNames.length'>
-<<<<<<< HEAD
-                  <TextExplanation :modelId="model.id" :datasetId="dataset.id" :textFeatureNames="textFeatureNames" :classificationLabels="model.classificationLabels" :classificationResult="classificationResult" :inputData="inputData" />
-=======
                   <TextExplanation v-if='model.modelType == ModelType.CLASSIFICATION'
                                    :modelId='model.id'
                                    :datasetId='dataset.id'
@@ -122,7 +119,6 @@
                                              :textFeatureNames='textFeatureNames'
                                              :inputData='inputData'
                   />
->>>>>>> 1b688494
                 </v-tab-item>
               </v-tabs>
             </v-card-text>
@@ -133,22 +129,17 @@
   </v-container>
 </template>
 
-<<<<<<< HEAD
 <script setup lang="ts">
-=======
-<script lang="ts">
-import { Component, Prop, Vue, Watch } from 'vue-property-decorator';
->>>>>>> 1b688494
 import OverlayLoader from '@/components/OverlayLoader.vue';
 import PredictionResults from './PredictionResults.vue';
 import PredictionExplanations from './PredictionExplanations.vue';
 import TextExplanation from './TextExplanation.vue';
+import RegressionTextExplanation from '@/views/main/project/RegressionTextExplanation.vue';
 import FeedbackPopover from '@/components/FeedbackPopover.vue';
-<<<<<<< HEAD
-import { DatasetDTO, ModelDTO } from "@/generated-sources";
-import { isClassification } from "@/ml-utils";
-import mixpanel from "mixpanel-browser";
-import { anonymize } from "@/utils";
+import { DatasetDTO, ModelDTO, ModelType } from '@/generated-sources';
+import { isClassification } from '@/ml-utils';
+import mixpanel from 'mixpanel-browser';
+import { anonymize } from '@/utils';
 import _ from 'lodash';
 import TransformationPopover from "@/components/TransformationPopover.vue";
 import { useCatalogStore } from "@/stores/catalog";
@@ -167,28 +158,6 @@
 
 const props = withDefaults(defineProps<Props>(), {
   isMiniMode: false
-=======
-import { DatasetDTO, ModelDTO, ModelType } from '@/generated-sources';
-import { isClassification } from '@/ml-utils';
-import mixpanel from 'mixpanel-browser';
-import { anonymize } from '@/utils';
-import _ from 'lodash';
-import TransformationPopover from '@/components/TransformationPopover.vue';
-import { useCatalogStore } from '@/stores/catalog';
-import RegressionTextExplanation from '@/views/main/project/RegressionTextExplanation.vue';
-
-@Component({
-  computed: {
-    ModelType() {
-      return ModelType;
-    }
-  },
-  components: {
-    RegressionTextExplanation,
-    TransformationPopover,
-    OverlayLoader, PredictionResults, FeedbackPopover, PredictionExplanations, TextExplanation
-  }
->>>>>>> 1b688494
 })
 
 const loadingData = ref(false);
