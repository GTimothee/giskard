<template>
  <v-container v-if="inspection" fluid class="vc">
    <v-row align="center" no-gutters style='height: 60px;'>

      <v-toolbar class='data-explorer-toolbar' flat>
        <v-tooltip bottom min-width="400">
            <template v-slot:activator="{ on, attrs }">
                <v-icon v-on="on" class="pr-5" medium>info</v-icon>
            </template>
            <h3> Debugging session </h3>
            <div class="d-flex">
                <div> Id</div>
                <v-spacer/>
                <div> {{ inspection.id }}</div>
            </div>
            <div class="d-flex">
                <div> Name</div>
                <v-spacer/>
                <div class="pl-5"> {{ inspection.name || "-" }}</div>
            </div>
            <br/>
            <h3> Model </h3>
            <div class="d-flex">
                <div> Id</div>
                <v-spacer/>
                <div> {{ inspection.model.id }}</div>
            </div>
            <div class="d-flex">
                <div> Name</div>
                <v-spacer/>
                <div class="pl-5"> {{ inspection.model.name }}</div>
            </div>
            <br/>
            <h3> Dataset </h3>
            <div class="d-flex">
                <div> Id</div>
                <v-spacer/>
                <div> {{ inspection.dataset.id }}</div>
            </div>
            <div class="d-flex pb-3">
                <div> Name</div>
                <v-spacer/>
                <div class="pl-5"> {{ inspection.dataset.name }}</div>
            </div>
        </v-tooltip>
          <span class='subtitle-1 mr-2'>Dataset Explorer</span>
          <v-btn icon @click='shuffleMode = !shuffleMode'>
              <v-icon v-if='shuffleMode' color='primary'>mdi-shuffle-variant</v-icon>
              <v-icon v-else>mdi-shuffle-variant</v-icon>
          </v-btn>
          <v-btn :disabled='!canPrevious' icon @click='previous'>
              <v-icon>mdi-skip-previous</v-icon>
          </v-btn>
          <v-btn :disabled='!canNext' icon @click='next'>
              <v-icon>mdi-skip-next</v-icon>
          </v-btn>

          <span class='caption grey--text' v-if="totalRows > 0">
          Entry #{{ totalRows === 0 ? 0 : rowNb + 1 }} / {{ totalRows }}
        </span>
          <span v-show="originalData && isDefined(originalData['Index'])" class='caption grey--text'
                style='margin-left: 15px'>Row Index {{ originalData['Index'] + 1 }}</span>
          <v-chip class="ml-2" outlined link
                  :color="inspection.sample ? 'purple' : 'primary'"
<<<<<<< HEAD
                  @click="handleSwitchSample">
=======
                  @click="handleSwitchSample" x-small>
>>>>>>> 01ce0933
              {{ inspection.sample ? 'Sample' : 'Whole' }} data
          </v-chip>
      </v-toolbar>
        <v-spacer/>

        <SlicingFunctionSelector label="Slice to apply" :project-id="projectId"
                                 :full-width="false" :icon="true" class="mr-3"
                                 @onChanged="processDataset"
                                 :value.sync="selectedSlicingFunction.uuid"
                                 :args.sync="selectedSlicingFunction.params"/>

        <InspectionFilter :is-target-available="isDefined(inspection.dataset.target)" :labels="labels"
                          :model-type="inspection.model.modelType" @input="f => filter = f"/>
    </v-row>
      <Inspector :dataset='inspection.dataset' :inputData.sync='inputData' :model='inspection.model'
                 :originalData='originalData'
                 :transformationModifications="modifications"
                 class='px-0' @reset='resetInput' @submitValueFeedback='submitValueFeedback'
                 @submitValueVariationFeedback='submitValueVariationFeedback' v-if="totalRows > 0"/>
      <v-alert v-else border="bottom" colored-border type="warning" class="mt-8" elevation="2">
          No data matches the selected filter.<br/>
          In order to show data, please refine the filter's criteria.
      </v-alert>


      <!-- For general feedback -->
      <v-tooltip left>
          <template v-slot:activator='{ on, attrs }'>
              <v-btn :class="feedbackPopupToggle ? 'secondary' : 'primary'" bottom fab fixed class="zindex-10" right
                     v-bind='attrs' @click='feedbackPopupToggle = !feedbackPopupToggle' v-on='on'>
                  <v-icon v-if='feedbackPopupToggle'>mdi-close</v-icon>
                  <v-icon v-else>mdi-message-plus</v-icon>
              </v-btn>
          </template>
          <span v-if='feedbackPopupToggle'>Close</span>
          <span v-else>Feedback</span>
      </v-tooltip>
      <v-overlay :value='feedbackPopupToggle' :z-index='10'></v-overlay>
      <v-card v-if='feedbackPopupToggle' id='feedback-card' color='primary' dark>
          <v-card-title>Is this input case insightful?</v-card-title>
          <v-card-text class='px-3 py-0'>
              <v-radio-group v-model='feedbackChoice' class='mb-2 mt-0' dark hide-details row>
                  <v-radio label='Yes' value='yes'></v-radio>
                  <v-radio label='No' value='no'></v-radio>
                  <v-radio label='Other' value='other'></v-radio>
              </v-radio-group>
              <v-textarea v-model='feedback' :disabled='feedbackSubmitted' hide-details no-resize outlined
                          placeholder='Why?' rows='2'></v-textarea>
          </v-card-text>
          <p v-if='feedbackError' class='caption error--text mb-0'>{{ feedbackError }}</p>
          <v-card-actions>
              <v-spacer></v-spacer>
              <v-btn :disabled='feedbackSubmitted' light small text @click='clearFeedback'>Cancel</v-btn>
              <v-btn :disabled='!(feedback && feedbackChoice) || feedbackSubmitted' class='mx-1' color='white' light
                     small @click='submitGeneralFeedback'>
                  Send
              </v-btn>
              <v-icon v-show='feedbackSubmitted' color='white'>mdi-check</v-icon>
          </v-card-actions>
      </v-card>
      <!-- End For general feedback -->
  </v-container>
</template>

<script setup lang='ts'>
import {computed, onMounted, onUnmounted, ref, watch} from 'vue';
import {api} from '@/api';
import Inspector from './Inspector.vue';
import Mousetrap from 'mousetrap';
import {
    CreateFeedbackDTO,
    DatasetProcessingResultDTO,
    Filter,
    InspectionDTO,
    ModelType,
    ParameterizedCallableDTO,
    RowFilterType
} from '@/generated-sources';
import mixpanel from "mixpanel-browser";
import _ from "lodash";
import InspectionFilter from './InspectionFilter.vue';
import SlicingFunctionSelector from "@/views/main/utils/SlicingFunctionSelector.vue";
import {useCatalogStore} from "@/stores/catalog";
import {storeToRefs} from "pinia";
import {useInspectionStore} from "@/stores/inspection";
import {$vfm} from "vue-final-modal";
import BlockingLoadingModal from "@/views/main/project/modals/BlockingLoadingModal.vue";
<<<<<<< HEAD
=======
import {confirm} from "@/utils/confirmation.utils";
>>>>>>> 01ce0933

interface CreatedFeedbackCommonDTO {
    targetFeature?: string | null;
    userData: string;
    modelId: string;
    datasetId: string;
    originalData: string;
    projectId: number
}

interface Props {
    inspectionId: number;
    projectId: number;
    isProjectOwnerOrAdmin: boolean;
}

const props = defineProps<Props>();

const inspection = ref<InspectionDTO | null>(null);
const mouseTrap = new Mousetrap();
const loadingData = ref(false);
const loadingProcessedDataset = ref(false); // specific boolean for slice loading because it can take a while...
const inputData = ref({});
const originalData = ref<any>({});
const rowNb = ref(0);
const shuffleMode = ref(false);
const dataErrorMsg = ref('');

const feedbackPopupToggle = ref(false);
const feedback = ref('');
const feedbackChoice = ref(null);
const feedbackError = ref('');
const feedbackSubmitted = ref(false);
const labels = ref<string[]>([]);
const filter = ref<Filter>({
    inspectionId: props.inspectionId,
    type: RowFilterType.ALL
});

const selectedSlicingFunction = ref<Partial<ParameterizedCallableDTO>>({
    uuid: undefined,
    params: [],
    type: 'SLICING'
});

const dataProcessingResult = ref<DatasetProcessingResultDTO | null>(null);

const totalRows = ref(0);
const mt = ModelType;
const rows = ref<Record<string, any>[]>([]);
const numberOfRows = ref(0);
const itemsPerPage = 200;
const rowIdxInPage = ref(0);
const regressionThreshold = ref(0.1);
const percentRegressionUnit = ref(true);

const canPrevious = computed(() => !shuffleMode.value && rowNb.value > 0);
const canNext = computed(() => !shuffleMode.value && rowNb.value < totalRows.value - 1);
const {transformationFunctions} = storeToRefs(useInspectionStore());

function commonFeedbackData(): CreatedFeedbackCommonDTO {
  return {
    targetFeature: inspection.value?.dataset.target,
    userData: JSON.stringify(inputData.value),
    modelId: inspection.value!.model.id,
    datasetId: inspection.value!.dataset.id,
    originalData: JSON.stringify(originalData.value),
    projectId: props.projectId
  };
}

function clearFeedback() {
  feedback.value = '';
  feedbackError.value = '';
  feedbackSubmitted.value = false;
  feedbackChoice.value = null;
  feedbackPopupToggle.value = false;
}

function isDefined(val: any): boolean {
  return !_.isNil(val);
}

function previous() {
  if (canPrevious.value) {
    clearFeedback();
    rowNb.value -= 1;
    debouncedUpdateRow();
  }
}

function next() {
  if (canNext.value) {
    clearFeedback();
    rowNb.value += 1;
    debouncedUpdateRow();
  }
}

async function submitGeneralFeedback() {
  const newFeedback: CreateFeedbackDTO = {
    ...commonFeedbackData(),
    feedbackType: 'general',
    feedbackChoice: feedbackChoice.value,
    feedbackMessage: feedback.value
  };

  try {
    feedbackSubmitted.value = true;
    await doSubmitFeedback(newFeedback);
    feedbackPopupToggle.value = false;
  } catch (err) {
    feedbackError.value = err.response.data.detail;
  }
}

async function submitValueFeedback(userData: object) {
  const newFeedback: CreateFeedbackDTO = {
    ...commonFeedbackData(),
    feedbackType: 'value',
    ...userData
  };
  await doSubmitFeedback(newFeedback);
}

async function submitValueVariationFeedback(userData: object) {
  const newFeedback: CreateFeedbackDTO = {
    ...commonFeedbackData(),
    feedbackType: 'value perturbation',
    ...userData
  };
  await doSubmitFeedback(newFeedback);
}

const debouncedUpdateRow = _.debounce(async () => {
  await updateRow(false);
}, 150);

async function applyFilter(nv, ov) {
  if (JSON.stringify(nv) === JSON.stringify(ov)) {
    return;
  }
  await updateRow(true);
}

watch(() => [
  inspection.value?.id,
  regressionThreshold.value,
  filter.value,
  shuffleMode.value,
  percentRegressionUnit.value,
    dataProcessingResult.value
], async (nv, ov) => applyFilter(nv, ov), { deep: true, immediate: false });

async function updateRow(forceFetch) {
  await fetchRows(rowNb.value, forceFetch);
  assignCurrentRow(forceFetch)
}

/**
 * Calling fetch rows if necessary, i.e. when start or end of the page
 * @param rowIdxInResults index of the row in the results
 * @param forceFetch
 */
async function fetchRows(rowIdxInResults: number, forceFetch: boolean) {
  const remainder = rowIdxInResults % itemsPerPage;
  const newPage = Math.floor(rowIdxInResults / itemsPerPage);
  if ((rowIdxInResults > 0 && remainder === 0) || forceFetch) {
      const result = await api.getDatasetRows(inspection.value!.dataset.id,
          newPage * itemsPerPage, itemsPerPage, {
              filter: {
                  ...filter.value,
                  inspectionId: props.inspectionId
              },
              removeRows: dataProcessingResult.value?.filteredRows
          }, inspection.value!.sample)
      rows.value = result.content;
      numberOfRows.value = result.totalItems;
  }
}


function assignCurrentRow(forceFetch: boolean) {
    rowIdxInPage.value = rowNb.value % itemsPerPage;
    loadingData.value = true;

    inputData.value = rows.value[rowIdxInPage.value];
    originalData.value = {...inputData.value}; // deep copy to avoid caching mechanisms
    dataErrorMsg.value = '';
    loadingData.value = false;
    totalRows.value = numberOfRows.value;
    if (forceFetch) {
        rowNb.value = 0;
    }
}


const modifications = computed(() => dataProcessingResult.value?.modifications?.find(m => m.rowId === originalData.value['_GISKARD_INDEX_'])?.modifications ?? {});

function resetInput() {
    inputData.value = {
        ...originalData.value,
        ...modifications.value
    };
}

async function doSubmitFeedback(payload: CreateFeedbackDTO) {
    mixpanel.track('Submit feedback', {
        datasetId: payload.datasetId,
        feedbackChoice: payload.feedbackChoice,
        feedbackType: payload.feedbackType,
        modelId: payload.modelId,
        projectId: payload.projectId
    });
    await api.submitFeedback(payload, payload.projectId);
}

const transformationPipeline = computed(() => Object.values(transformationFunctions.value))

watch(() => transformationPipeline.value, processDataset, {deep: true})

async function processDataset() {
    const pipeline = [selectedSlicingFunction.value, ...transformationPipeline.value]
        .filter(callable => !!callable.uuid) as Array<ParameterizedCallableDTO>;

    loadingProcessedDataset.value = true;
    dataProcessingResult.value = await api.datasetProcessing(props.projectId, inspection.value!.dataset.id, pipeline)
    loadingProcessedDataset.value = false;
}

function bindKeys() {
  mouseTrap.bind('left', previous);
  mouseTrap.bind('right', next);
}

function resetKeys() {
  mouseTrap.reset();
}


async function init() {
    inspection.value = await api.getInspection(props.inspectionId);
    await useCatalogStore().loadCatalog(props.projectId);
}

onMounted(async () => {
    labels.value = await api.getLabelsForTarget(props.inspectionId);
    bindKeys();
    await init();
});

onUnmounted(() => {
    resetKeys();
});

async function handleSwitchSample() {
<<<<<<< HEAD
=======
    if (inspection.value!.sample) {
        const confirmed = await confirm($vfm, 'Inspect whole dataset', 'Opening the debugger on the whole data might cause performance issues', true);
        if (!confirmed) {
            return;
        }
    }
>>>>>>> 01ce0933

    await $vfm.show({
        component: BlockingLoadingModal,
        bind: {
            title: "Preprocessing dataset",
            text: "Please wait. This operation might take some time."
        },
        on: {
            async mounted(close) {
                try {
                    inspection.value = await api.updateInspectionName(inspection.value!.id, {
                        name: inspection.value!.name,
                        datasetId: inspection.value!.dataset.id,
                        modelId: inspection.value!.model.id,
                        sample: !inspection.value!.sample
                    });
                    await updateRow(true);
                } finally {
                    close();
                }
            }
        }
    });
}
</script>

<style scoped>
.data-explorer-toolbar .v-btn {
  height: 36px;
  width: 36px;
}

#feedback-card {
  z-index: 10;
  width: 42vw;
  position: fixed;
  opacity: 0.96;
  right: 8px;
  bottom: 80px;
}

.zindex-10 {
  z-index: 10;
}

#feedback-card .v-card__title {
  font-size: 1.1rem;
  padding: 8px 12px 0;
}
</style><|MERGE_RESOLUTION|>--- conflicted
+++ resolved
@@ -62,11 +62,7 @@
                 style='margin-left: 15px'>Row Index {{ originalData['Index'] + 1 }}</span>
           <v-chip class="ml-2" outlined link
                   :color="inspection.sample ? 'purple' : 'primary'"
-<<<<<<< HEAD
-                  @click="handleSwitchSample">
-=======
                   @click="handleSwitchSample" x-small>
->>>>>>> 01ce0933
               {{ inspection.sample ? 'Sample' : 'Whole' }} data
           </v-chip>
       </v-toolbar>
@@ -154,10 +150,7 @@
 import {useInspectionStore} from "@/stores/inspection";
 import {$vfm} from "vue-final-modal";
 import BlockingLoadingModal from "@/views/main/project/modals/BlockingLoadingModal.vue";
-<<<<<<< HEAD
-=======
 import {confirm} from "@/utils/confirmation.utils";
->>>>>>> 01ce0933
 
 interface CreatedFeedbackCommonDTO {
     targetFeature?: string | null;
@@ -414,15 +407,12 @@
 });
 
 async function handleSwitchSample() {
-<<<<<<< HEAD
-=======
     if (inspection.value!.sample) {
         const confirmed = await confirm($vfm, 'Inspect whole dataset', 'Opening the debugger on the whole data might cause performance issues', true);
         if (!confirmed) {
             return;
         }
     }
->>>>>>> 01ce0933
 
     await $vfm.show({
         component: BlockingLoadingModal,
