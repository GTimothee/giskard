<template>
  <div>
    <v-toolbar flat>
      <v-toolbar-title class="text-h6 font-weight-regular secondary--text text--lighten-1">Projects</v-toolbar-title>
      <v-spacer></v-spacer>
      <v-btn text small @click="loadProjects()" color="secondary">Reload
        <v-icon right>refresh</v-icon>
      </v-btn>
      <v-btn-toggle tile mandatory v-model="creatorFilter" class="mx-2">
        <v-btn>All</v-btn>
        <v-btn>Mine</v-btn>
        <v-btn>Others</v-btn>
      </v-btn-toggle>
      <v-menu>
        <template v-slot:activator="{ on, attrs }">
          <v-btn color="primaryLight" class="primaryLightBtn" v-bind="attrs" v-on="on" small>
            <v-icon left>add</v-icon>
            Add Project
          </v-btn>
        </template>
        <v-list>
          <v-list-item-group>
            <v-list-item @click="openCreateDialog = true">
              <v-list-item-content>
                New
              </v-list-item-content>
            </v-list-item>
            <v-list-item @click="openImportDialog = true">
              <v-list-item-content>
                Import
              </v-list-item-content>
            </v-list-item>
          </v-list-item-group>
        </v-list>
      </v-menu>
    </v-toolbar>

    <!-- Project list -->
    <div v-if="projects.length > 0">
      <v-card flat>
        <v-row class="px-2 py-1 caption secondary--text text--lighten-3">
          <v-col cols=2>Name</v-col>
          <v-col cols=2>Project key</v-col>
          <v-col cols=4>Description</v-col>
          <v-col cols=2>Created by</v-col>
          <v-col cols=2>Created on</v-col>
        </v-row>
      </v-card>
      <v-hover v-slot="{ hover }" v-for="p in projects" :key="p.id">
<<<<<<< HEAD
        <v-card outlined tile class="grey lighten-5 project" :class="[{ 'info': hover }]" v-show="creatorFilter === 0 || creatorFilter === 1 && p.owner.id === userProfile.id || creatorFilter === 2 && p.owner.id !== userProfile.id" @click="() => { updateCurrentProject(p.id) }" link>
=======
        <v-card outlined tile class="grey lighten-5 project" :class="[{ 'info': hover }]" v-show="creatorFilter === 0 || creatorFilter === 1 && p.owner.id === userProfile.id || creatorFilter === 2 && p.owner.id !== userProfile.id" @click="updateCurrentProject(p.id)" link>
>>>>>>> ffd6694a
          <v-row class="pa-2">
            <v-col cols=2>
              <div class="subtitle-2 primary--text text--darken-1">{{ p.name }}</div>
            </v-col>
            <v-col cols=2>
              <div>{{ p.key }}</div>
            </v-col>
            <v-col cols=4>
              <div>{{ p.description || "-" }}</div>
            </v-col>
            <v-col cols=2>
              <div :class="{ 'font-weight-bold': p.owner.id === userProfile.id }">
                {{ p.owner.user_id === userProfile.user_id ? "me" : (p.owner.displayName || p.owner.user_id) }}
              </div>
            </v-col>
            <v-col cols=2>
              <div>{{ p.createdDate | date }}</div>
            </v-col>
          </v-row>
          <v-divider></v-divider>
        </v-card>
      </v-hover>
    </div>
    <v-container v-else class="font-weight-light font-italic secondary--text">
      <div v-if="isAdmin || isCreator">None created, none invited</div>
      <div v-else>You have not been invited to any projects yet</div>
    </v-container>


    <!-- Modal dialog to import new projects -->
    <v-dialog v-model="openImportDialog" width="500" persistent>
      <v-card>
        <ValidationObserver ref="dialogForm">
          <v-form @submit.prevent="prepareImport()">
            <v-card-title>Import project</v-card-title>
            <v-card-text>
              <ValidationProvider name="File" rules="required" v-slot="{ errors }">
                <v-file-input accept=".zip" label="Select a project to import" @change="file = $event" :error-messages="errors"></v-file-input>
              </ValidationProvider>
            </v-card-text>
            <v-card-actions>
              <v-spacer></v-spacer>
              <v-btn color="secondary" text @click="clearAndCloseDialog()">Cancel</v-btn>
              <v-btn color="primary" text type="submit" :disabled="!file" :loading="preparingImport">Next</v-btn>
            </v-card-actions>
          </v-form>
        </ValidationObserver>
      </v-card>
    </v-dialog>

    <!-- Modal dialog to set the project key in case of conflict key while importing -->
    <v-dialog v-model="openPrepareDialog" width="500" persistent>
      <v-card>
        <ValidationObserver ref="dialogForm">
          <v-form @submit.prevent="ImportIfNoConflictKey()">
            <v-card-text>
              <div class="title">Set new key for the imported project</div>
              <ValidationProvider ref="validatorNewKey" name="Name" mode="eager" rules="required" v-slot="{ errors }">
                <v-text-field label="Project Key*" type="text" v-model="newProjectKey" :error-messages="errors"></v-text-field>
              </ValidationProvider>
              <div v-if="loginsImportedProject.length !== 0">
                <div class="title">Map users</div>
                <v-list style="max-height: 1200px" class="overflow-y-auto overflow-x-hidden">
                  <template v-for="item in loginsImportedProject">
                    <v-row align="center" justify="center" dense>
                      <v-col cols="4">
                        <div>
                          {{ item }}
                        </div>
                      </v-col>
                      <v-col cols="2" align="center">
                        <v-icon> mdi-arrow-right</v-icon>
                      </v-col>
                      <v-col cols="6">
                        <v-select hide-details dense :items="loginsCurrentInstance" v-model="mapLogins[item]"></v-select>
                      </v-col>
                    </v-row>
                  </template>
                </v-list>
              </div>
            </v-card-text>
            <v-card-actions>
              <v-spacer></v-spacer>
              <v-btn color="secondary" text @click="clearAndCloseDialog()">Cancel</v-btn>
              <v-btn color="primary" text type="submit">Import</v-btn>
            </v-card-actions>
          </v-form>
        </ValidationObserver>
      </v-card>
    </v-dialog>


    <!-- Modal dialog to create new projects -->
    <v-dialog v-model="openCreateDialog" width="500">
      <v-card>
        <ValidationObserver ref="dialogForm">
          <v-form @submit.prevent="submitNewProject()">
            <v-card-title>New project details</v-card-title>
            <v-card-text>
              <ValidationProvider name="Name" mode="eager" rules="required" v-slot="{ errors }">
                <v-text-field label="Project Name*" type="text" v-model="newProjectName" :error-messages="errors" autofocus></v-text-field>
              </ValidationProvider>
              <ValidationProvider name="Key" mode="eager" rules="required" v-slot="{ errors }">
                <v-text-field label="Project Key*" type="text" v-model="newProjectKey" :error-messages="errors"></v-text-field>
              </ValidationProvider>
              <v-text-field label="Project Description" type="text" v-model="newProjectDesc"></v-text-field>
              <div v-if="projectCreateError" class="caption error--text">{{ projectCreateError }}</div>
            </v-card-text>
            <v-card-actions>
              <v-spacer></v-spacer>
              <v-btn color="secondary" text @click="clearAndCloseDialog()">Cancel</v-btn>
              <v-btn color="primary" text type="submit">Save</v-btn>
            </v-card-actions>
          </v-form>
        </ValidationObserver>
      </v-card>
    </v-dialog>

  </div>
</template>

<script setup lang="ts">
import { computed, onMounted, ref, watch } from "vue";
import { ValidationObserver } from "vee-validate";
import { Role } from "@/enums";
import { PostImportProjectDTO, ProjectPostDTO } from "@/generated-sources";
import { toSlug } from "@/utils";
import { useRoute, useRouter } from "vue-router/composables";
import moment from "moment";
import { useUserStore } from "@/stores/user";
import { useProjectStore } from "@/stores/project";
import { api } from "@/api";
import mixpanel from "mixpanel-browser";
<<<<<<< HEAD
import { useTestSuitesStore } from "@/stores/test-suites";
=======
import { useDebuggingSessionsStore } from "@/stores/debugging-sessions";
>>>>>>> ffd6694a

const route = useRoute();
const router = useRouter();

const userStore = useUserStore();
const projectStore = useProjectStore();
<<<<<<< HEAD
const testSuitesStore = useTestSuitesStore();
=======
const debuggingSessionsStore = useDebuggingSessionsStore();
>>>>>>> ffd6694a

const openCreateDialog = ref<boolean>(false); // toggle for edit or create dialog
const openPrepareDialog = ref<boolean>(false);
const openImportDialog = ref<boolean>(false);
const newProjectName = ref<string>("");
const newProjectKey = ref<string>("");
const newProjectDesc = ref<string>("");
const creatorFilter = ref<number>(0);
const projectCreateError = ref<string>("");
const validatorNewKey = ref();
const metadataDirectoryPath = ref<string>("");
const loginsCurrentInstance = ref<string[]>([]);
const loginsImportedProject = ref<string[]>([]);
const mapLogins = ref<{ [key: string]: string }>({});
const preparingImport = ref<boolean>(false);
const defaultRoute: string = 'project-catalog';

// template ref
const dialogForm = ref<InstanceType<typeof ValidationObserver> | null>(null);
const file = ref<File | null>(null);

onMounted(async () => {
  const f = route.query.f ? route.query.f[0] || '' : '';
  creatorFilter.value = parseInt(f) || 0;
  await loadProjects();
})

// computed
const userProfile = computed(() => {
  const userProfile = userStore.userProfile;
  if (userProfile == null) {
    throw Error("User is not defined.")
  }
  return userProfile;
});

const isAdmin = computed(() => {
  return userStore.hasAdminAccess;
});

const isCreator = computed(() => {
  return userProfile.value.roles?.includes(Role.AICREATOR);
});

const projects = computed(() => {
  return projectStore.projects
    .sort((a, b) => moment(b.createdDate).diff(moment(a.createdDate)));
})

// functions
async function loadProjects() {
  await projectStore.getProjects();
}

async function prepareImport() {
  if (!file.value) {
    return;
  }
  preparingImport.value = true;
  let formData = new FormData();
  formData.append('file', file.value);
  return await api.prepareImport(formData)
    .then(response => {
      loginsCurrentInstance.value = response.loginsCurrentInstance;
      loginsImportedProject.value = response.loginsImportedProject;
      metadataDirectoryPath.value = response.temporaryMetadataDirectory;
      openImportDialog.value = false;
      openPrepareDialog.value = true;
      loginsImportedProject.value.forEach((item, index) => {
        if (index >= loginsCurrentInstance.value.length) {
          mapLogins.value[item] = loginsCurrentInstance.value[0];
        } else {
          mapLogins.value[item] = loginsCurrentInstance.value[index];
        }
      });
      newProjectKey.value = response.projectKey;
    })
    .finally(() => preparingImport.value = false);
}

async function ImportIfNoConflictKey() {
  if (!file.value) {
    return;
  }
  let projects = projectStore.projects;
  let keyAlreadyExist: boolean = false;
  projects.forEach(project => {
    if (project.key == newProjectKey.value) keyAlreadyExist = true;
  })

  if (keyAlreadyExist) {
    validatorNewKey.value.applyResult({
      errors: ["A project with this key already exist, please change key"],
      valid: false,
      failedRules: {}
    })
  } else {
    let formData = new FormData();
    if (file) {
      formData.append('file', file.value);
    }
    mixpanel.track('Import project', { projectkey: newProjectKey.value });
    const postImportProject: PostImportProjectDTO = {
      mappedUsers: mapLogins.value,
      projectKey: newProjectKey.value,
      pathToMetadataDirectory: metadataDirectoryPath.value
    }
    api.importProject(postImportProject)
      .then((p) => {
        router.push({ name: 'project-properties', params: { id: p.id } })
      })
  }
}

function clearAndCloseDialog() {
  dialogForm.value?.reset();
  openCreateDialog.value = false;
  openImportDialog.value = false;
  openPrepareDialog.value = false;
  newProjectName.value = '';
  newProjectKey.value = '';
  newProjectDesc.value = '';
  projectCreateError.value = '';
}

async function submitNewProject() {
  if (!newProjectName.value) {
    return;
  }

  const proj: ProjectPostDTO = {
    name: newProjectName.value.trim(),
    key: newProjectKey.value!.trim(),
    description: newProjectDesc.value.trim(),
    inspectionSettings: {
      limeNumberSamples: 500
    }
  };

  try {
    await projectStore.createProject(proj);
    clearAndCloseDialog();
  } catch (e) {
    console.error(e.message);
    projectCreateError.value = e.message;
  }
}

// watchers
watch(() => newProjectName.value, (value) => {
  newProjectKey.value = toSlug(value);
})

async function updateCurrentProject(projectId: number) {
<<<<<<< HEAD
  await testSuitesStore.loadTestSuites(projectId);
  await router.push({ name: defaultRoute, params: { id: projectId } });
}
=======
  projectStore.setCurrentProjectId(projectId);
  await debuggingSessionsStore.loadDebuggingSessions(projectId);
  await router.push({name: defaultRoute, params: { id: projectId }})
}

>>>>>>> ffd6694a
</script>

<style>
#create .v-speed-dial {
  position: absolute;
}

#create .v-btn--floating {
  position: relative;
}
</style><|MERGE_RESOLUTION|>--- conflicted
+++ resolved
@@ -47,11 +47,7 @@
         </v-row>
       </v-card>
       <v-hover v-slot="{ hover }" v-for="p in projects" :key="p.id">
-<<<<<<< HEAD
-        <v-card outlined tile class="grey lighten-5 project" :class="[{ 'info': hover }]" v-show="creatorFilter === 0 || creatorFilter === 1 && p.owner.id === userProfile.id || creatorFilter === 2 && p.owner.id !== userProfile.id" @click="() => { updateCurrentProject(p.id) }" link>
-=======
         <v-card outlined tile class="grey lighten-5 project" :class="[{ 'info': hover }]" v-show="creatorFilter === 0 || creatorFilter === 1 && p.owner.id === userProfile.id || creatorFilter === 2 && p.owner.id !== userProfile.id" @click="updateCurrentProject(p.id)" link>
->>>>>>> ffd6694a
           <v-row class="pa-2">
             <v-col cols=2>
               <div class="subtitle-2 primary--text text--darken-1">{{ p.name }}</div>
@@ -185,22 +181,16 @@
 import { useProjectStore } from "@/stores/project";
 import { api } from "@/api";
 import mixpanel from "mixpanel-browser";
-<<<<<<< HEAD
 import { useTestSuitesStore } from "@/stores/test-suites";
-=======
 import { useDebuggingSessionsStore } from "@/stores/debugging-sessions";
->>>>>>> ffd6694a
 
 const route = useRoute();
 const router = useRouter();
 
 const userStore = useUserStore();
 const projectStore = useProjectStore();
-<<<<<<< HEAD
 const testSuitesStore = useTestSuitesStore();
-=======
 const debuggingSessionsStore = useDebuggingSessionsStore();
->>>>>>> ffd6694a
 
 const openCreateDialog = ref<boolean>(false); // toggle for edit or create dialog
 const openPrepareDialog = ref<boolean>(false);
@@ -355,17 +345,11 @@
 })
 
 async function updateCurrentProject(projectId: number) {
-<<<<<<< HEAD
+  projectStore.setCurrentProjectId(projectId);
   await testSuitesStore.loadTestSuites(projectId);
+  await debuggingSessionsStore.loadDebuggingSessions(projectId);
   await router.push({ name: defaultRoute, params: { id: projectId } });
 }
-=======
-  projectStore.setCurrentProjectId(projectId);
-  await debuggingSessionsStore.loadDebuggingSessions(projectId);
-  await router.push({name: defaultRoute, params: { id: projectId }})
-}
-
->>>>>>> ffd6694a
 </script>
 
 <style>
