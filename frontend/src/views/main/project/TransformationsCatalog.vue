<template>
    <div class="vc mt-2 pb-0" v-if="transformationFunctions.length > 0">
        <div class="vc">
            <v-container class="main-container vc">
                <v-alert v-if="!hasGiskardFilters" color="warning" border="left" outlined colored-border icon="warning">
                    <span>Giskard filters are not available.</span>
                    <StartWorkerInstructions />
                </v-alert>
                <v-row class="fill-height">
                    <v-col cols="4" class="vc fill-height">
                        <v-text-field label="Search filter" append-icon="search" outlined v-model="searchFilter"></v-text-field>
                        <v-list three-line class="vc fill-height">
                            <v-list-item-group v-model="selected" color="primary" mandatory>
                                <template v-for="transformationFunction in filteredTestFunctions">
                                    <v-divider />
                                    <v-list-item :value="transformationFunction">
                                        <v-list-item-content>
                                            <v-list-item-title class="test-title">
                                                <div class="d-flex align-center">
                                                    <span class="list-func-name">
                                                        {{ transformationFunction.displayName ?? transformationFunction.name }}
                                                    </span>
                                                    <v-spacer class="flex-grow-1" />
                                                    <v-tooltip bottom v-if="transformationFunction.potentiallyUnavailable">
                                                        <template v-slot:activator="{ on, attrs }">
                                                            <div v-bind="attrs" v-on="on">
                                                                <v-icon color="orange">warning</v-icon>
                                                            </div>
                                                        </template>
                                                        <span>This filter is potentially unavailable. Start your external ML worker to display available filters.</span>
                                                    </v-tooltip>
                                                </div>
                                            </v-list-item-title>
                                            <v-list-item-subtitle v-if="transformationFunction.tags">
                                                <v-chip class="mr-2" v-for="tag in alphabeticallySorted(transformationFunction.tags)" x-small :color="pasterColor(tag)">
                                                    {{ tag }}
                                                </v-chip>
                                            </v-list-item-subtitle>
                                        </v-list-item-content>
                                    </v-list-item>
                                </template>
                            </v-list-item-group>
                        </v-list>
                    </v-col>
                    <v-col cols="8" v-if="selected" class="vc fill-height">
                        <div class="py-2">
                            <span class="selected-func-name">{{ selected.displayName ?? selected.name }}</span>
                        </div>

                        <div class="vc overflow-x-hidden pr-5">
                            <v-alert v-if="selected.potentiallyUnavailable" color="warning" border="left" outlined colored-border icon="warning">
                                <span>This filter is potentially unavailable. Start your external ML worker to display available filters.</span>
                                <pre></pre>
                                <StartWorkerInstructions />
                            </v-alert>

                            <div class="py-4" id="description-group">
                                <v-expansion-panels multiple v-model="panel" flat>
                                    <v-expansion-panel>
                                        <v-expansion-panel-header class="pl-0">
                                            <div class="d-flex align-center">
                                                <v-icon left class="group-icon pb-1 mr-1">mdi-text-box</v-icon>
                                                <span class="group-title">Description</span>
                                                <v-icon v-if="panel.includes(0)" right>mdi-chevron-up</v-icon>
                                                <v-icon v-else right>mdi-chevron-down</v-icon>
                                            </div>
                                            <template v-slot:actions>
                                                <span></span>
                                            </template>
                                        </v-expansion-panel-header>
                                        <v-expansion-panel-content>
                                            <p class="selected-func-description pt-2 mb-4">{{ selectedFuncDescription }}</p>
                                        </v-expansion-panel-content>
                                    </v-expansion-panel>
                                </v-expansion-panels>
                            </div>

                            <div id="inputs-group" class="py-4 mb-4">
                                <div class="d-flex mb-4">
                                    <v-icon left class="group-icon pb-1 mr-1">mdi-pencil-box</v-icon>
                                    <span class="group-title">Inputs</span>
                                    <v-spacer></v-spacer>
                                </div>

                                <div>
                                    <v-row>
                                        <v-col>
                                            <span class="input-name">Dataset: <span class="input-type">BaseDataset</span></span>
                                        </v-col>
                                        <v-col class="input-selector-column">
                                            <DatasetSelector :project-id="projectId" label="Dataset" :return-object="false" :value.sync="selectedDataset" />
                                        </v-col>
                                    </v-row>
                                </div>

                                <div v-if="selected.cellLevel">
                                    <v-row>
                                        <v-col>
                                            <span class="input-name">Column: <span class="input-type">str</span></span>
                                        </v-col>
                                        <v-col class="input-selector-column">
                                            <DatasetColumnSelector :project-id="projectId" :dataset="selectedDataset" :column-type="selected.columnType" :value.sync="selectedColumn" />
                                        </v-col>
                                    </v-row>
                                </div>

                                <SuiteInputListSelector :editing="true" :model-value="transformationArguments" :inputs="inputType" :project-id="props.projectId" class="suite-input-list-selector" />

                                <div class="d-flex">
                                    <v-spacer></v-spacer>
                                    <v-btn width="100" small class="primaryLightBtn" color="primaryLight" @click="runTransformationFunction">
                                        Run
                                    </v-btn>
                                </div>

                                <v-row v-if="transformationResult">
                                    <v-col>
                                        <span class="text-h6">Result</span>
                                        <p>Modified rows:
                                            {{
                                                transformationResult.modifications.length
                                            }} /
                                            {{
                                                transformationResult.totalRows
                                            }}</p>
                                        <DatasetTable :dataset-id="transformationResult.datasetId" :modifications="transformationResult.modifications" />
                                    </v-col>
                                </v-row>
                            </div>

                            <div id="code-group" class="py-4">
                                <div class="d-flex">
                                    <v-icon left class="group-icon pb-1 mr-1">mdi-code-braces-box</v-icon>
                                    <span class="group-title">Source code</span>
                                </div>
                                <CodeSnippet class="mt-2" :codeContent="selected.code" :key="selected.name + '_source_code'"></CodeSnippet>
                            </div>
                        </div>
                    </v-col>
                </v-row>
            </v-container>
        </div>
    </div>
    <v-container v-else class="d-flex flex-column vc fill-height">
        <h1 class="pt-16">ML Worker is not connected</h1>
        <StartWorkerInstructions />
    </v-container>
</template>

<script setup lang="ts">
import _, { chain } from "lodash";
import { computed, inject, onActivated, ref, watch } from "vue";
import { pasterColor } from "@/utils";
<<<<<<< HEAD
import MonacoEditor from 'vue-monaco';
=======
>>>>>>> 38697d48
import { editor } from "monaco-editor";
import { FunctionInputDTO, TransformationFunctionDTO } from "@/generated-sources";
import StartWorkerInstructions from "@/components/StartWorkerInstructions.vue";
import { storeToRefs } from "pinia";
import { useCatalogStore } from "@/stores/catalog";
import DatasetSelector from "@/views/main/utils/DatasetSelector.vue";
import { api } from "@/api";
import DatasetTable from "@/components/DatasetTable.vue";
import SuiteInputListSelector from "@/components/SuiteInputListSelector.vue";
import DatasetColumnSelector from "@/views/main/utils/DatasetColumnSelector.vue";
import { alphabeticallySorted } from "@/utils/comparators";
import IEditorOptions = editor.IEditorOptions;
import CodeSnippet from "@/components/CodeSnippet.vue";

let props = defineProps<{
    projectId: number,
    suiteId?: number
}>();

const editor = ref(null)

const searchFilter = ref<string>("");
let { transformationFunctions } = storeToRefs(useCatalogStore());
const selected = ref<TransformationFunctionDTO | null>(null);
const transformationResult = ref<FunctionInputDTO | null>(null);
const selectedDataset = ref<string | null>(null);
const selectedColumn = ref<string | null>(null);
let transformationArguments = ref<{ [name: string]: FunctionInputDTO }>({})

const monacoOptions: IEditorOptions = inject('monacoOptions');
const panel = ref<number[]>([0]);

const selectedFuncDescription = computed(() => {
    if (selected.value === null) {
        return '';
    }

    if (selected.value.doc === null) {
        return 'No description available.';
    }
    return selected.value.doc.split("Args:")[0];
})
monacoOptions.readOnly = true;

function resizeEditor() {
    setTimeout(() => {
        editor.value.editor.layout();
    })
}

const hasGiskardFilters = computed(() => {
    return transformationFunctions.value.find(t => t.tags.includes('giskard')) !== undefined
})

const filteredTestFunctions = computed(() => {
    return chain(transformationFunctions.value)
        .filter((func) => {
            const keywords = searchFilter.value.split(' ')
                .map(keyword => keyword.trim().toLowerCase())
                .filter(keyword => keyword !== '');

            return keywords.filter(keyword =>
                func.name.toLowerCase().includes(keyword)
                || func.doc?.toLowerCase()?.includes(keyword)
                || func.displayName?.toLowerCase()?.includes(keyword)
            ).length === keywords.length;
        })
        .sortBy(t => t.displayName ?? t.name)
        .value();
})

onActivated(async () => {
    if (transformationFunctions.value.length > 0) {
        selected.value = transformationFunctions.value[0];
    }
});

async function runTransformationFunction() {
    const params = Object.values(transformationArguments.value);
    if (selected.value!.cellLevel) {
        params.push({
            isAlias: false,
            name: 'column_name',
            params: [],
            type: 'str',
            value: selectedColumn.value
        })
    }

    transformationResult.value = await api.datasetProcessing(props.projectId, selectedDataset.value!, [{
        uuid: selected.value!.uuid,
        params,
        type: 'TRANSFORMATION'
    }]);
}

watch(() => selected.value, () => {
    transformationResult.value = null;

    if (!selected.value) {
        return;
    }

    transformationArguments.value = chain(selected.value.args)
        .keyBy('name')
        .mapValues(arg => ({
            name: arg.name,
            isAlias: false,
            type: arg.type,
            value: null
        }))
        .value()
})

const inputType = computed(() => chain(selected.value?.args ?? [])
    .keyBy('name')
    .mapValues('type')
    .value()
);

</script>

<style scoped lang="scss">
.main-container {
    width: 100%;
    max-width: 100%;
}

.test-title {
    white-space: break-spaces;
}

.box-grow {
    flex: 1;
    /* formerly flex: 1 0 auto; */
    background: green;
    padding: 5px;
    margin: 5px;
    min-height: 0;
    /* new */
}

::v-deep .v-expansion-panel-content__wrap {
    padding: 0;
}

.test-doc {
    white-space: break-spaces;
}

::v-deep .overflow-ellipsis {
    max-width: 200px;
    text-overflow: ellipsis;
    overflow: hidden;
    white-space: nowrap;
}

.input-name {
    font-family: 'Roboto Mono', monospace;
    opacity: 0.875;
}

.input-type {
    font-size: 0.875rem;
    opacity: 0.875;
}

.input-column {
    width: 300px;
}

.selected-func-name {
    font-weight: 600;
    font-size: 1.75rem;
}

.selected-func-description {
    white-space: break-spaces;
}

.group-title {
    font-size: 1.25rem;
    font-weight: 500;
    letter-spacing: normal;
}

.group-icon {
    color: #087038;
    font-size: 1.25rem;
    margin-top: 0.3rem;
}

.custom-input {
    padding-top: 0.25rem;
    padding-bottom: 0.25rem;
}

.input-selector-column {
    padding-bottom: 1rem;
    padding-top: 0.25rem;
}

.list-func-name {
    font-weight: 500;
}

.suite-input-list-selector {
    padding-top: 0;
}
</style><|MERGE_RESOLUTION|>--- conflicted
+++ resolved
@@ -151,10 +151,6 @@
 import _, { chain } from "lodash";
 import { computed, inject, onActivated, ref, watch } from "vue";
 import { pasterColor } from "@/utils";
-<<<<<<< HEAD
-import MonacoEditor from 'vue-monaco';
-=======
->>>>>>> 38697d48
 import { editor } from "monaco-editor";
 import { FunctionInputDTO, TransformationFunctionDTO } from "@/generated-sources";
 import StartWorkerInstructions from "@/components/StartWorkerInstructions.vue";
