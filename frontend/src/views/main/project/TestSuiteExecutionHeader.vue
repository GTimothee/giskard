<template>
<<<<<<< HEAD
    <div class='d-flex w100 align-start'>
      <v-alert prominent :icon='testResultStyle.icon' text :color='testResultStyle.color'
               class='flex-grow-1'>
        <v-row align='center'>
          <v-col class='grow d-flex'>
            <h4 v-if='!props.execution' class='text-alert'>
              No execution has been performed yet!
            </h4>
            <h4 v-else-if='props.execution.result === TestResult.ERROR' class='text-alert'>
              An error occurred during the execution. Executed <strong>{{
                timeSince(execution.executionDate)
              }}</strong>
            </h4>
            <h4 v-else class='text-alert'>Test suite
              {{ props.execution.result === TestResult.PASSED ? 'passed' : 'failed' }}:
              <span v-if='successRatio.error > 0'>{{ plurialize('test', successRatio.error) }} with error</span>
              <span
                v-if='successRatio.error > 0 && (successRatio.passed > 0 || successRatio.failed > 0)'>, </span>
              <span v-if='successRatio.failed > 0'>{{
                  plurialize('test', successRatio.failed)
                }} failed</span>
              <span v-if='successRatio.failed > 0 && successRatio.passed > 0'>, </span>
              <span v-if='successRatio.passed > 0'>{{
                  plurialize('test', successRatio.passed)
                }} passed</span>
              <span
                v-if='successRatio.failed > 0 || successRatio.passed > 0 || successRatio.error > 0'>. </span>
              <span>Executed {{ timeSince(execution.executionDate) }}</span>
            </h4>
            <v-spacer />
            <v-btn :color="props.execution?.result === TestResult.PASSED ? 'primary' : 'error'" small
                   @click='openLogs'>execution logs
            </v-btn>
          </v-col>
        </v-row>
      </v-alert>
    </div>
=======
  <div class='d-flex w100 align-start'>
    <v-alert :color='testResultStyle.color' :icon='testResultStyle.icon' class='flex-grow-1' prominent
             text>
      <v-row align='center'>
        <v-col class='grow d-flex flex-wrap'>
          <h4 v-if='!props.execution' class='text-alert'>
            No execution has been performed yet!
          </h4>
          <h4 v-else-if='props.execution.result === TestResult.ERROR' class='text-alert d-flex flex-wrap'>
            An error occurred during the execution. Executed <strong class='ml-2'>{{
              timeSince(execution.executionDate)
            }}</strong>
          </h4>
          <h4 v-else class='text-alert'>Test suite
            {{ props.execution.result === TestResult.PASSED ? 'passed' : 'failed' }}:
            <span v-if='successRatio.failed > 0'>{{ plurialize('test', successRatio.failed) }} failed</span>
            <span v-if='successRatio.failed > 0 && successRatio.passed > 0'>, </span>
            <span v-if='successRatio.passed > 0'>{{ plurialize('test', successRatio.passed) }} passed</span>
            <span v-if='successRatio.failed > 0 || successRatio.passed > 0'>. </span>
            <span>Executed {{ timeSince(execution.executionDate) }}</span>
          </h4>
          <v-spacer />
          <v-btn v-if='props.execution' :color="props.execution.result === TestResult.PASSED ? 'primary' : 'error'"
                 small
                 @click='openLogs'>execution logs
          </v-btn>
        </v-col>
      </v-row>
    </v-alert>
  </div>
>>>>>>> 3d5c8074
</template>

<script lang='ts' setup>

import { SuiteTestDTO, SuiteTestExecutionDTO, TestResult, TestSuiteExecutionDTO } from '@/generated-sources';
import { computed } from 'vue';
import { $vfm } from 'vue-final-modal';
import ExecutionLogsModal from '@/views/main/project/modals/ExecutionLogsModal.vue';
import { storeToRefs } from 'pinia';
import { useTestSuiteStore } from '@/stores/test-suite';
import { plurialize } from '@/utils/string.utils';
import { Colors } from '@/utils/colors';
import { timeSince } from '@/utils/time.utils';
import mixpanel from 'mixpanel-browser';

const props = defineProps<{
  tests: {
    suiteTest: SuiteTestDTO
    result?: SuiteTestExecutionDTO
  }[],
  execution?: TestSuiteExecutionDTO,
  compact: boolean,
  tryMode: boolean
}>();

const { suite, projectId } = storeToRefs(useTestSuiteStore());

const testResultStyle = computed(() => {
  if (!props.execution) {
    return {
      icon: 'block',
      color: 'dark-grey'
    };
  }
  switch (props.execution.result) {
    case TestResult.PASSED:
      return {
        icon: 'done',
        color: Colors.PASS
      };
    case TestResult.FAILED:
      return {
        icon: 'close',
        color: Colors.FAIL
      };
    default:
      return {
        icon: 'error',
        color: Colors.FAIL
      };
  }
});

const successRatio = computed(() => ({
<<<<<<< HEAD
  passed: executedTests.value.filter(({ result }) => result!.status === TestResult.PASSED).length,
  failed: executedTests.value.filter(({ result }) => result!.status === TestResult.FAILED).length,
  error: executedTests.value.filter(({ result }) => result!.status === TestResult.ERROR).length
}))
=======
  passed: executedTests.value.filter(({ result }) => result!.passed).length,
  failed: executedTests.value.filter(({ result }) => !result!.passed).length
}));
>>>>>>> 3d5c8074

const executedTests = computed(() => !props.execution || props.execution.result === TestResult.ERROR ? []
  : props.tests.filter(({ result }) => result !== undefined));

function openLogs() {
  $vfm.show({
    component: ExecutionLogsModal,
    bind: {
      logs: props.execution?.logs
    }
  });

  mixpanel.track('Open test suite execution logs', {
    suiteId: suite.value!.id,
    projectId: projectId.value!,
    suiteExecutionStatus: props.execution?.result
  });

}
</script>

<style lang='scss' scoped>
.clickable {
  cursor: pointer;
  text-decoration: underline;
}

.text-alert {
  font-style: normal;
  font-weight: 500;
  font-size: 1em;
  line-height: 24px;
  letter-spacing: 0.005em;
  font-feature-settings: 'liga' off;
}
</style>
<|MERGE_RESOLUTION|>--- conflicted
+++ resolved
@@ -1,10 +1,9 @@
 <template>
-<<<<<<< HEAD
     <div class='d-flex w100 align-start'>
       <v-alert prominent :icon='testResultStyle.icon' text :color='testResultStyle.color'
                class='flex-grow-1'>
         <v-row align='center'>
-          <v-col class='grow d-flex'>
+          <v-col class='grow d-flex flex-wrap'>
             <h4 v-if='!props.execution' class='text-alert'>
               No execution has been performed yet!
             </h4>
@@ -30,45 +29,14 @@
               <span>Executed {{ timeSince(execution.executionDate) }}</span>
             </h4>
             <v-spacer />
-            <v-btn :color="props.execution?.result === TestResult.PASSED ? 'primary' : 'error'" small
+            <v-btn v-if='props.execution' :color="props.execution.result === TestResult.PASSED ? 'primary' : 'error'"
+                   small
                    @click='openLogs'>execution logs
             </v-btn>
           </v-col>
         </v-row>
       </v-alert>
     </div>
-=======
-  <div class='d-flex w100 align-start'>
-    <v-alert :color='testResultStyle.color' :icon='testResultStyle.icon' class='flex-grow-1' prominent
-             text>
-      <v-row align='center'>
-        <v-col class='grow d-flex flex-wrap'>
-          <h4 v-if='!props.execution' class='text-alert'>
-            No execution has been performed yet!
-          </h4>
-          <h4 v-else-if='props.execution.result === TestResult.ERROR' class='text-alert d-flex flex-wrap'>
-            An error occurred during the execution. Executed <strong class='ml-2'>{{
-              timeSince(execution.executionDate)
-            }}</strong>
-          </h4>
-          <h4 v-else class='text-alert'>Test suite
-            {{ props.execution.result === TestResult.PASSED ? 'passed' : 'failed' }}:
-            <span v-if='successRatio.failed > 0'>{{ plurialize('test', successRatio.failed) }} failed</span>
-            <span v-if='successRatio.failed > 0 && successRatio.passed > 0'>, </span>
-            <span v-if='successRatio.passed > 0'>{{ plurialize('test', successRatio.passed) }} passed</span>
-            <span v-if='successRatio.failed > 0 || successRatio.passed > 0'>. </span>
-            <span>Executed {{ timeSince(execution.executionDate) }}</span>
-          </h4>
-          <v-spacer />
-          <v-btn v-if='props.execution' :color="props.execution.result === TestResult.PASSED ? 'primary' : 'error'"
-                 small
-                 @click='openLogs'>execution logs
-          </v-btn>
-        </v-col>
-      </v-row>
-    </v-alert>
-  </div>
->>>>>>> 3d5c8074
 </template>
 
 <script lang='ts' setup>
@@ -123,16 +91,10 @@
 });
 
 const successRatio = computed(() => ({
-<<<<<<< HEAD
   passed: executedTests.value.filter(({ result }) => result!.status === TestResult.PASSED).length,
   failed: executedTests.value.filter(({ result }) => result!.status === TestResult.FAILED).length,
   error: executedTests.value.filter(({ result }) => result!.status === TestResult.ERROR).length
 }))
-=======
-  passed: executedTests.value.filter(({ result }) => result!.passed).length,
-  failed: executedTests.value.filter(({ result }) => !result!.passed).length
-}));
->>>>>>> 3d5c8074
 
 const executedTests = computed(() => !props.execution || props.execution.result === TestResult.ERROR ? []
   : props.tests.filter(({ result }) => result !== undefined));
