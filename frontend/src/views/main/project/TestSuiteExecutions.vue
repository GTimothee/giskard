--- conflicted
+++ resolved
@@ -63,23 +63,8 @@
 
 <script setup lang="ts">
 
-<<<<<<< HEAD
-import {computed, ref, toRef} from 'vue';
-import {
-  DatasetDTO,
-  JobDTO,
-  JobState,
-  ModelDTO,
-  TestFunctionDTO,
-  TestResult,
-  TestSuiteExecutionDTO
-} from '@/generated-sources';
-import TestSuiteExecutionResults from '@/views/main/project/TestSuiteExecutionResults.vue';
-import TestInputList from '@/components/TestInputList.vue';
-=======
 import {computed, onMounted} from 'vue';
 import {JobDTO, JobState, TestResult, TestSuiteExecutionDTO} from '@/generated-sources';
->>>>>>> f35981b2
 import TestResultHeatmap from '@/components/TestResultHeatmap.vue';
 import {Colors} from '@/utils/colors';
 import {Comparators} from '@/utils/comparators';
@@ -88,22 +73,7 @@
 import {formatDate} from '@/filters';
 import {useRoute, useRouter} from 'vue-router/composables';
 
-<<<<<<< HEAD
-const props = defineProps<{
-  projectId: number,
-  suiteId: number,
-  registry: { [testUuid: string]: TestFunctionDTO },
-  models: { [key: string]: ModelDTO },
-  datasets: { [key: string]: DatasetDTO },
-  inputTypes: { [name: string]: string },
-  executions?: TestSuiteExecutionDTO[],
-  trackedExecutions: { [uuid: string]: JobDTO }
-}>();
-
-const selectedExecution = ref<TestSuiteExecutionDTO | null>(null);
-=======
 const {registry, models, datasets, inputs, executions, trackedJobs} = storeToRefs(useTestSuiteStore());
->>>>>>> f35981b2
 
 function executionStatusMessage(execution: TestSuiteExecutionDTO): string {
   switch (execution.result) {
