--- conflicted
+++ resolved
@@ -102,7 +102,6 @@
 <script lang="ts" setup>
 
 import {api} from "@/api";
-<<<<<<< HEAD
 import {computed, onMounted, ref, watch} from "vue";
 import {
   DatasetDTO,
@@ -112,10 +111,6 @@
   TestSuiteExecutionDTO,
   TestSuiteNewDTO
 } from "@/generated-sources";
-=======
-import {onMounted, ref, watch} from "vue";
-import {DatasetDTO, ModelDTO, SuiteTestDTO, TestCatalogDTO, TestSuiteNewDTO} from "@/generated-sources";
->>>>>>> d7b61adb
 import TestSuiteTestDetails from "@/views/main/project/TestSuiteTestDetails.vue";
 import RunTestSuiteModal from '@/views/main/project/modals/RunTestSuiteModal.vue';
 import TestSuiteExecutions from '@/views/main/project/TestSuiteExecutions.vue';
@@ -142,13 +137,8 @@
 const executions = ref<TestSuiteExecutionDTO[]>();
 
 onMounted(() => loadData());
-
-<<<<<<< HEAD
-=======
-onMounted(() => loadData());
 watch(() => props.suiteId, () => loadData());
 
->>>>>>> d7b61adb
 async function loadData() {
   // Call api in parallel to shorten loading time
   const [
@@ -174,7 +164,6 @@
 
   allDatasets.value = Object.fromEntries(datasets.map(x => [x.id, x]));
   allModels.value = Object.fromEntries(models.map(x => [x.id, x]));
-<<<<<<< HEAD
 
 }
 
@@ -183,9 +172,6 @@
     selectedTest.value = suite.value.tests.find(test => test.testId === selectedTest.value?.testId) ?? null;
   }
 })
-=======
-}
->>>>>>> d7b61adb
 
 const testSuiteResults = computed(() => {
   if (!executions.value) {
