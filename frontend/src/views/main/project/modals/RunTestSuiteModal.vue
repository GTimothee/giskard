<template>
  <div>
    <v-dialog
        v-model="dialog"
        width="650"
    >
      <template v-slot:activator="{ on, attrs }">
        <v-btn small tile class='mx-1' @click='openPopup'
               :loading='running'
               :disabled='running'
               v-bind="attrs"
               v-on="on">
          <v-icon>arrow_right</v-icon>
          Run test suite
        </v-btn>
      </template>

      <v-card>
        <v-card-title>
          Configure run parameters
        </v-card-title>

        <v-card-text>
          <TestInputListSelector
              :model-value="testSuiteInputs"
              :inputs="props.inputs"
              :project-id="props.projectId"
          />
        </v-card-text>

        <v-divider></v-divider>

        <v-card-actions>
          <v-spacer></v-spacer>
          <v-btn
              color="primary"
              text
              @click="executeTestSuite()"
              :disabled="!isAllParamsSet() || running"
          >
            <v-icon>arrow_right</v-icon>
            Run test suite
          </v-btn>
        </v-card-actions>
      </v-card>
    </v-dialog>
  </div>
</template>

<script setup lang="ts">

import {computed, ref} from 'vue';
import {api} from '@/api';
import mixpanel from 'mixpanel-browser';
import TestInputListSelector from '@/components/TestInputListSelector.vue';
<<<<<<< HEAD
import {useMainStore} from "@/stores/main";
=======
import {useMainStore} from '@/stores/main';
>>>>>>> bf340adb

const props = defineProps<{
  projectId: number,
  suiteId: number,
  inputs: { [name: string]: string }
}>();
const mainStore = useMainStore();

const emit = defineEmits(['uuid']);

const dialog = ref<boolean>(false);
const running = ref<boolean>(false);

const testSuiteInputs = ref<{
  [name: string]: any
}>({});

const inputs = computed(() => Object.keys(props.inputs).map((name) => ({
  name,
  type: props.inputs[name]
})));

const mainStore = useMainStore();

function isAllParamsSet() {
  return Object.keys(props.inputs)
      .map(name => testSuiteInputs.value[name])
      .findIndex(param => param === null || param === undefined) === -1;
}


function openPopup() {
  if (Object.keys(props.inputs).length === 0) {
    executeTestSuite();
  } else {
    testSuiteInputs.value = {};
    dialog.value = true;
  }
}

async function executeTestSuite() {
  mixpanel.track('Run test suite', {suiteId: props.suiteId});
  running.value = true;

  try {
    const jobUuid = await api.executeTestSuiteNew(props.projectId, props.suiteId, testSuiteInputs.value);
    mainStore.addNotification({content: 'Test suite execution has been scheduled', color: 'success'});
    emit('uuid', jobUuid);
  } finally {
    running.value = false;
    dialog.value = false;
  }

}
</script><|MERGE_RESOLUTION|>--- conflicted
+++ resolved
@@ -53,17 +53,14 @@
 import {api} from '@/api';
 import mixpanel from 'mixpanel-browser';
 import TestInputListSelector from '@/components/TestInputListSelector.vue';
-<<<<<<< HEAD
 import {useMainStore} from "@/stores/main";
-=======
-import {useMainStore} from '@/stores/main';
->>>>>>> bf340adb
 
 const props = defineProps<{
   projectId: number,
   suiteId: number,
   inputs: { [name: string]: string }
 }>();
+
 const mainStore = useMainStore();
 
 const emit = defineEmits(['uuid']);
@@ -79,8 +76,6 @@
   name,
   type: props.inputs[name]
 })));
-
-const mainStore = useMainStore();
 
 function isAllParamsSet() {
   return Object.keys(props.inputs)
