--- conflicted
+++ resolved
@@ -70,254 +70,7 @@
           </v-card>
         </v-col>
         <v-col>
-<<<<<<< HEAD
-          <v-card height="100%">
-            <v-card-title class="font-weight-light secondary--text">API Access Token</v-card-title>
-            <v-card-text>
-              <div class="mb-2">
-                <v-btn small tile color="primary" @click="generateToken">Generate</v-btn>
-                <v-btn v-if="apiAccessToken && apiAccessToken.id_token" small tile color="secondary" class="ml-2"
-                       @click="copyToken">
-                  Copy
-                  <v-icon right dark>mdi-content-copy</v-icon>
-                </v-btn>
-              </div>
-              <v-row>
-                <v-col>
-                  <div class="token-area-wrapper" v-if="apiAccessToken && apiAccessToken.id_token">
-                    <span class="token-area" ref="apiAccessToken">{{ apiAccessToken.id_token }}</span>
-                  </div>
-                </v-col>
-              </v-row>
-              <v-row v-if="apiAccessToken && apiAccessToken.id_token">
-                <v-col class="text-right">
-                  Expires on <span>{{ apiAccessToken.expiryDate | date }}</span>
-                </v-col>
-              </v-row>
-            </v-card-text>
-          </v-card>
-        </v-col>
-      </v-row>
-      <v-row v-if="appSettings">
-        <v-col cols="6">
-          <v-card height="100%">
-            <v-card-title class="font-weight-light secondary--text">
-              Application
-            </v-card-title>
-            <v-card-text>
-              <v-simple-table>
-                <table class="w100">
-                  <tr>
-                    <td>Instance</td>
-                    <td>{{ appSettings.generalSettings.instanceId }}</td>
-                  </tr>
-                  <tr>
-                    <td>Version</td>
-                    <td>{{ appSettings.version }}</td>
-                  </tr>
-                  <tr>
-                    <td>Plan</td>
-                    <td>{{ appSettings.planName }}
-                      <v-tooltip bottom>
-                        <template v-slot:activator="{on, attrs}">
-                          <v-btn v-bind="attrs" v-on="on" icon color="green" large>
-                            <v-icon>mdi-arrow-up-bold</v-icon>
-                          </v-btn>
-                        </template>
-                        <span>Upgrade</span>
-                      </v-tooltip>
-                    </td>
-                  </tr>
-                  <tr>
-                    <td colspan="2">
-                      <v-divider class="divider"/>
-                    </td>
-                  </tr>
-                  <tr>
-                    <td>Last commit</td>
-                    <td>{{ appSettings.buildCommitId }}</td>
-                  </tr>
-                  <tr>
-                    <td>Last commit date</td>
-                    <td>{{ appSettings.buildCommitTime | date }}</td>
-                  </tr>
-                  <tr>
-                    <td>Build branch</td>
-                    <td>{{ appSettings.buildBranch }}</td>
-                  </tr>
-                </table>
-              </v-simple-table>
-            </v-card-text>
-          </v-card>
-        </v-col>
-        <v-col>
-          <v-card height="100%" v-if="isAdmin">
-            <v-card-title class="font-weight-light secondary--text">
-              <span>Usage reporting</span>
-              <v-spacer/>
-              <v-switch
-                  v-model="appSettings.generalSettings.isAnalyticsEnabled"
-                  @change="saveGeneralSettings(appSettings.generalSettings)"
-              ></v-switch>
-            </v-card-title>
-            <v-card-text>
-              <div class="mb-2">
-                <p>Giskard can send usage reports.</p>
-                <p>The raw user data is never sent, only metadata. This information helps us improve the product and fix
-                  bugs sooner. 🐞</p>
-              </div>
-            </v-card-text>
-          </v-card>
-          <v-skeleton-loader v-else type="card"></v-skeleton-loader>
-        </v-col>
-      </v-row>
-      <v-row>
-        <v-col>
-          <v-card height="100%" v-if="isAdmin">
-            <v-card-title class="font-weight-light secondary--text d-flex">
-              <span>ML Worker</span>
-              <v-spacer/>
-              <v-tabs class="worker-tabs">
-                <v-tab @change="externalWorkerSelected=true" :disabled="mlWorkerSettingsLoading" class="worker-tab">
-                  <span>external</span>
-                  <v-icon v-show="!mlWorkerSettingsLoading" size="10"
-                          :color="isWorkerAvailable(false) ? 'green': 'red'">mdi-circle
-                  </v-icon>
-                  <v-progress-circular size="20" indeterminate v-show="mlWorkerSettingsLoading"/>
-                </v-tab>
-                <v-tab @change="externalWorkerSelected=false" :disabled="mlWorkerSettingsLoading" class="worker-tab">
-                  <span>internal</span>
-                  <v-icon v-show="!mlWorkerSettingsLoading" size="10" :color="isWorkerAvailable(true) ? 'green': 'red'">
-                    mdi-circle
-                  </v-icon>
-                  <v-progress-circular size="20" indeterminate v-show="mlWorkerSettingsLoading"/>
-                </v-tab>
-              </v-tabs>
-              <v-btn icon @click="initMLWorkerInfo">
-                <v-icon>refresh</v-icon>
-              </v-btn>
-            </v-card-title>
-            <v-card-text>
-              <v-alert
-                  v-show="!externalWorkerSelected"
-                  color="primary"
-                  border="left"
-                  outlined
-                  colored-border
-                  icon="warning"
-              >Internal ML Worker is only used in demo projects. For other projects use an <span
-                  class="font-weight-bold">External ML Worker</span>.
-              </v-alert>
-              <v-simple-table v-if="currentWorker">
-                <table class="w100">
-                  <tr>
-                    <th style="width: 30%"></th>
-                  </tr>
-                  <tr>
-                    <td>Python version</td>
-                    <td class="text-h6">{{ currentWorker.interpreterVersion }}</td>
-                  </tr>
-                  <tr>
-                    <td>Python path</td>
-                    <td>{{ currentWorker.interpreter }}</td>
-                  <tr>
-                  <tr>
-                    <td>Giskard client version</td>
-                    <td>{{ currentWorker.giskardClientVersion }}</td>
-                  <tr>
-                    <td>Host</td>
-                    <td>{{ currentWorker.platform.node }}</td>
-                  </tr>
-                  <tr>
-                    <td>Process id</td>
-                    <td>{{ currentWorker.pid }}</td>
-                  </tr>
-                  <tr>
-                    <td>Process start time</td>
-                    <td>{{ epochToDate(currentWorker.processStartTime) }}</td>
-                  </tr>
-                  <tr>
-                    <td>Internal ML Worker port</td>
-                    <td>{{ currentWorker.internalGrpcPort }}</td>
-                  </tr>
-                  <tr>
-                    <td>Architecture</td>
-                    <td>{{ currentWorker.platform.machine }}</td>
-                  </tr>
-                  <tr>
-                    <td>Installed packages</td>
-                    <td class="overflow-hidden">
-                      <v-text-field
-                          class="pt-5"
-                          dense
-                          v-model="installedPackagesSearch"
-                          append-icon="mdi-magnify"
-                          label="Search"
-                          single-line
-                          hide-details
-                          clearable
-                      ></v-text-field>
-                      <v-data-table
-                          dense
-                          :sort-by="['name']"
-                          :headers="installedPackagesHeaders"
-                          :items="installedPackagesData"
-                          :search="installedPackagesSearch"
-                      ></v-data-table>
-                    </td>
-                  </tr>
-                </table>
-              </v-simple-table>
-              <v-card-text v-else class="pa-0">
-                <span v-show="mlWorkerSettingsLoading">Loading information</span>
-                <v-container v-show="!mlWorkerSettingsLoading" class="pa-0">
-                  <div v-show="!externalWorkerSelected">
-                    <p>Not available. Check that internal ML Worker is running or start it with</p>
-                    <p><code class="text-body-1">docker-compose up -d ml-worker</code></p>
-                  </div>
-                  <div v-show="externalWorkerSelected">
-                    <v-alert
-                        color="warning"
-                        border="left"
-                        outlined
-                        colored-border
-                        icon="info"
-                    >No external ML Worker is connected
-                    </v-alert>
-                    <p>To connect a worker, install giskard library in any code environment of your choice with</p>
-                    <p><code class="text-body-1">pip install giskard</code></p>
-                    <p>then run</p>
-                    <code class="text-body-1">
-                      giskard worker start -h
-                      <v-tooltip right>
-                        <template v-slot:activator="{ on, attrs }">
-                          <span v-bind="attrs"
-                                v-on="on" class="giskard-address">{{ giskardAddress }}</span>
-                        </template>
-                        <p>IP address, hostname or DNS name of Giskard server can be used.</p>
-                        <p>Make sure that port {{ appSettings.externalMlWorkerEntrypointPort }} is accessible</p>
-                      </v-tooltip>
-                      <span
-                          v-if="appSettings.externalMlWorkerEntrypointPort !== 40051"> -p {{
-                          appSettings.externalMlWorkerEntrypointPort
-                        }}</span>
-                    </code>
-                    <v-btn class="ml-1" x-small icon @click="copyMLWorkerCommand">
-                      <v-icon>mdi-content-copy</v-icon>
-                    </v-btn>
-                    <p class="mt-4 mb-0">to connect to Giskard</p>
-                  </div>
-                </v-container>
-              </v-card-text>
-
-
-            </v-card-text>
-
-          </v-card>
-          <v-skeleton-loader v-else type="card"></v-skeleton-loader>
-=======
           <ApiTokenCard/>
->>>>>>> d1b2db4c
         </v-col>
       </v-row>
     </v-container>
@@ -328,51 +81,9 @@
 import {computed, ref} from "vue";
 import {UpdateMeDTO} from "@/generated-sources";
 import {Role} from "@/enums";
-<<<<<<< HEAD
-import moment from "moment";
-import store from "@/store";
-import AppInfoDTO = AppConfigDTO.AppInfoDTO;
-
-@Component({
-  components: {
-    ButtonModalConfirmation,
-  },
-})
-export default class UserProfile extends Vue {
-
-  private displayName: string = '';
-  private email: string = '';
-  private editModeToggle = false;
-  private apiAccessToken: JWTToken | null = null;
-  private appSettings: AppInfoDTO | null = null;
-  private isAdmin: boolean = false;
-  private currentWorker: MLWorkerInfoDTO | null = null;
-  private allMLWorkerSettings: MLWorkerInfoDTO[] = [];
-  private externalWorkerSelected = true;
-  private mlWorkerSettingsLoading = false;
-  private installedPackagesHeaders = [{text: 'Name', value: 'name', width: '70%'}, {
-    text: 'Version',
-    value: 'version',
-    width: '30%'
-  }];
-  private installedPackagesData: { name: string, version: string }[] = [];
-  private installedPackagesSearch = "";
-
-  private resetFormData() {
-    const userProfile = readUserProfile(this.$store);
-    if (userProfile) {
-      if (userProfile.displayName) {
-        this.displayName = userProfile.displayName;
-      }
-      this.email = userProfile.email;
-      this.isAdmin = userProfile.roles!.includes(Role.ADMIN);
-    }
-  }
-=======
 import {useUserStore} from "@/stores/user";
 import {useMainStore} from "@/stores/main";
 import ApiTokenCard from "@/components/ApiTokenCard.vue";
->>>>>>> d1b2db4c
 
 const userStore = useUserStore();
 const mainStore = useMainStore();
