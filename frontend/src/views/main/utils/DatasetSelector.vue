<template>
  <div>
    <v-select
<<<<<<< HEAD
=======
      attach
>>>>>>> fad00702
      clearable
      outlined
      class='slice-function-selector'
      :label='label'
      :value='value'
<<<<<<< HEAD
      :items='filteredDatasets'
=======
      :items='projectDatasets'
>>>>>>> fad00702
      :item-text='extractDatasetName'
      item-value='id'
      :return-object='returnObject'
      @input='onInput'
      dense
      hide-details
    ></v-select>
  </div>

</template>

<script setup lang="ts">


<<<<<<< HEAD
import { computed, onMounted, ref } from 'vue';
=======
import { onMounted, ref } from 'vue';
>>>>>>> fad00702
import axios from 'axios';
import { apiURL } from '@/env';
import { DatasetDTO } from '@/generated-sources';

<<<<<<< HEAD
const props = withDefaults(defineProps<{
  projectId: number,
  label: string,
  returnObject: boolean,
  value?: string,
  filter: (dataset: DatasetDTO) => boolean
}>(), {
  filter: () => true
});
=======
const props = defineProps<{
  projectId: number,
  label: string,
  returnObject: boolean,
  value?: string
}>();
>>>>>>> fad00702

const emit = defineEmits(['update:value']);

const projectDatasets = ref<Array<DatasetDTO>>([]);

onMounted(async () => projectDatasets.value = (await axios.get<Array<DatasetDTO>>(`${apiURL}/api/v2/project/${props.projectId}/datasets`)).data);

const filteredDatasets = computed(() => projectDatasets.value?.filter(props.filter));

function extractDatasetName(dataset: DatasetDTO) {
  return dataset.name || dataset.id;
}

function onInput(value) {
  emit('update:value', value);
}
</script>

<style scoped>
.slice-function-selector {
    min-width: 200px
}
</style><|MERGE_RESOLUTION|>--- conflicted
+++ resolved
@@ -1,20 +1,12 @@
 <template>
   <div>
     <v-select
-<<<<<<< HEAD
-=======
-      attach
->>>>>>> fad00702
       clearable
       outlined
       class='slice-function-selector'
       :label='label'
       :value='value'
-<<<<<<< HEAD
       :items='filteredDatasets'
-=======
-      :items='projectDatasets'
->>>>>>> fad00702
       :item-text='extractDatasetName'
       item-value='id'
       :return-object='returnObject'
@@ -29,16 +21,11 @@
 <script setup lang="ts">
 
 
-<<<<<<< HEAD
 import { computed, onMounted, ref } from 'vue';
-=======
-import { onMounted, ref } from 'vue';
->>>>>>> fad00702
 import axios from 'axios';
 import { apiURL } from '@/env';
 import { DatasetDTO } from '@/generated-sources';
 
-<<<<<<< HEAD
 const props = withDefaults(defineProps<{
   projectId: number,
   label: string,
@@ -48,14 +35,6 @@
 }>(), {
   filter: () => true
 });
-=======
-const props = defineProps<{
-  projectId: number,
-  label: string,
-  returnObject: boolean,
-  value?: string
-}>();
->>>>>>> fad00702
 
 const emit = defineEmits(['update:value']);
 
