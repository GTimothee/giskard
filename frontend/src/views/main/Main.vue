<template>
  <v-main class="fill-height vertical-container">
    <v-navigation-drawer fixed app persistent class="background" mobile-breakpoint="sm" width="75" color="primaryLight">
      <v-layout column fill-height>
        <v-list subheader class="align-center">
          <v-list-item to="/">
            <v-list-item-content>
              <div class="align-center text-center">
                <img src="@/assets/logo_v2.png" alt="Giskard icon" width="45px" />
              </div>
            </v-list-item-content>
          </v-list-item>
          <v-divider />

          <v-tooltip v-if="!showProjectTabs" :disabled="showProjectTabs" right>
            <template v-slot:activator="{ on, attrs }">
              <div v-on="on">
                <v-list-item :disabled="true">
                  <v-list-item-content>
                    <v-icon>mdi-book-open-page-variant-outline</v-icon>
                    <div class="caption">Catalog</div>
                  </v-list-item-content>
                </v-list-item>
                <v-divider />
                <v-list-item :disabled="true">
                  <v-list-item-content>
                    <v-icon>mdi-list-status</v-icon>
                    <div class="caption">Testing</div>
                  </v-list-item-content>
                </v-list-item>
                <v-divider />
                <v-list-item :disabled="true">
                  <v-list-item-content>
                    <v-icon>mdi-shield-search</v-icon>
                    <div class="caption">Debugger</div>
                  </v-list-item-content>
                </v-list-item>
                <v-divider />
                <v-list-item :disabled="true">
                  <v-list-item-content>
                    <v-icon>mdi-comment-multiple-outline</v-icon>
                    <div class="caption">Feedback</div>
                  </v-list-item-content>
                </v-list-item>
                <v-divider />
              </div>
            </template>
            <span>You have to select a project to interact with this menu.</span>
          </v-tooltip>

          <div v-else>
            <v-list-item :to="{ name: 'project-catalog' }" value="catalog">
              <v-list-item-content>
                <v-icon>mdi-book-open-page-variant-outline</v-icon>
                <div class="caption">Catalog</div>
              </v-list-item-content>
            </v-list-item>
            <v-divider />
            <v-list-item :to="{ name: 'project-test-suites' }" value="test-suites">
              <v-list-item-content>
                <v-icon>mdi-list-status</v-icon>
                <div class="caption">Testing</div>
              </v-list-item-content>
            </v-list-item>
            <v-divider />
            <v-list-item v-if="debuggingSessionsStore.currentDebuggingSessionId !== null" :to="{
              name: 'inspection', params: {
                projectId: route.params.id,
                inspectionId: debuggingSessionsStore.currentDebuggingSessionId,
              }
            }" value="debugger">
              <v-list-item-content>
                <v-icon>mdi-shield-search</v-icon>
                <div class="caption">Debugger</div>
              </v-list-item-content>
            </v-list-item>
            <v-list-item v-else :to="{ name: 'project-debugger' }" value="debugger">
              <v-list-item-content>
                <v-icon>mdi-shield-search</v-icon>
                <div class="caption">Debugger</div>
              </v-list-item-content>
            </v-list-item>
            <v-divider />
            <v-list-item :to="{ name: 'project-feedbacks' }" value="feedbacks">
              <v-list-item-content>
                <v-icon>mdi-comment-multiple-outline</v-icon>
                <div class="caption">Feedback</div>
              </v-list-item-content>
            </v-list-item>
            <v-divider />
          </div>


        </v-list>
        <v-spacer></v-spacer>
        <v-list>
          <v-list-item>
            <v-list-item-content v-if="warningMessage">
              <v-tooltip right>
                <template v-slot:activator="{ on, attrs }">
                  <v-icon color="orange" v-bind="attrs" v-on="on">mdi-alert</v-icon>
                </template>
                <span>{{ warningMessage }}</span>
              </v-tooltip>
            </v-list-item-content>
          </v-list-item>
          <v-divider />
          <v-list-item v-show="hasAdminAccess" to="/main/admin/">
            <v-list-item-content>
              <v-icon>mdi-cog</v-icon>
              <div class="caption">Settings</div>
            </v-list-item-content>
          </v-list-item>
          <v-divider />
          <v-list-item to="/main/profile/view" v-if="authAvailable">
            <v-list-item-content>
              <v-icon>person</v-icon>
              <div class="caption">{{ userId }}</div>
            </v-list-item-content>
          </v-list-item>
          <v-list-item @click="logout" v-if="authAvailable">
            <v-list-item-content>
              <v-icon>logout</v-icon>
              <div class="caption">Logout</div>
            </v-list-item-content>
          </v-list-item>
        </v-list>
      </v-layout>
    </v-navigation-drawer>

    <div class="pa-0 vertical-container overflow-hidden fill-height">
      <router-view class="overflow-hidden fill-height"></router-view>
    </div>
  </v-main>
</template>

<script lang="ts" setup>
<<<<<<< HEAD
import { useUserStore } from "@/stores/user";
import { useMainStore } from "@/stores/main";
import { useDebuggingSessionsStore } from "@/stores/debugging-sessions";
import { computed, onMounted, ref } from "vue";
import { useRoute } from 'vue-router/composables';
=======
import {useUserStore} from "@/stores/user";
import {useMainStore} from "@/stores/main";
import {computed, ref} from "vue";
import {useRoute} from 'vue-router/composables';
>>>>>>> 29e60c82
import moment from "moment/moment";

const route = useRoute();
const mainStore = useMainStore();
const userStore = useUserStore();
const debuggingSessionsStore = useDebuggingSessionsStore();

let warningMessage = ref<string>()

if (mainStore.license) {
  let m = moment(String(mainStore.license.expiresOn));
  let dif = m.diff(moment(), 'days')
  if (dif <= 7) {
    warningMessage.value = `Your license expires in ${dif} days`
  }
}


const hasAdminAccess = computed(() => {

  return userStore.hasAdminAccess;
});


const authAvailable = computed(() => {
  return mainStore.authAvailable;
});

const userId = computed(() => {
  const userProfile = userStore.userProfile;
  if (userProfile) {
    return userProfile.user_id;
  } else {
    return "Guest";
  }
});

const showProjectTabs = computed(() => {
  return route.params.id !== undefined;
});

async function logout() {
  await userStore.userLogout();
}
</script>

<style scoped>
.background {
  background-image: none;
  background-position: 0 20%;
  background-size: auto 100%;
}

div.caption {
    font-size: 0.6875em !important;
    align-self: center;
    text-align: center;
}

.v-list-item {
  padding: 0 10px;
}
</style>
<style>
header.v-toolbar a {
  text-decoration: none;
}
</style><|MERGE_RESOLUTION|>--- conflicted
+++ resolved
@@ -135,18 +135,11 @@
 </template>
 
 <script lang="ts" setup>
-<<<<<<< HEAD
 import { useUserStore } from "@/stores/user";
 import { useMainStore } from "@/stores/main";
 import { useDebuggingSessionsStore } from "@/stores/debugging-sessions";
 import { computed, onMounted, ref } from "vue";
 import { useRoute } from 'vue-router/composables';
-=======
-import {useUserStore} from "@/stores/user";
-import {useMainStore} from "@/stores/main";
-import {computed, ref} from "vue";
-import {useRoute} from 'vue-router/composables';
->>>>>>> 29e60c82
 import moment from "moment/moment";
 
 const route = useRoute();
