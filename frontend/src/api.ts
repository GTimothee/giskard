import axios, { AxiosError } from 'axios';
import { apiURL } from '@/env';
import { getLocalToken, removeLocalToken } from '@/utils';
import Vue from 'vue';

import {
  AdminUserDTO,
  AppConfigDTO,
  CatalogDTO,
  ComparisonClauseDTO,
  CreateFeedbackDTO,
  CreateFeedbackReplyDTO,
  DatasetDTO,
  DatasetPageDTO,
  DatasetProcessingResultDTO,
  ExplainResponseDTO,
  ExplainTextResponseDTO,
  FeedbackDTO,
  FeedbackMinimalDTO,
  FunctionInputDTO,
  GeneralSettings,
  GenerateTestSuiteDTO,
  InspectionCreateDTO,
  InspectionDTO,
  JobDTO,
  JWTToken,
  LicenseDTO,
  ManagedUserVM,
  MessageDTO,
  MLWorkerInfoDTO,
  ModelDTO,
  ParameterizedCallableDTO,
  PasswordResetRequest,
  PostImportProjectDTO,
  PredictionDTO,
  PredictionInputDTO,
  PrepareDeleteDTO,
  PrepareImportProjectDTO,
  ProjectDTO,
  ProjectPostDTO,
  RoleDTO,
  RowFilterDTO,
  SetupDTO,
  SlicingFunctionDTO,
  SuiteTestDTO,
  TestSuiteCompleteDTO,
  TestSuiteDTO,
  TestSuiteExecutionDTO,
  TestTemplateExecutionResultDTO,
  TokenAndPasswordVM,
  UpdateMeDTO,
  UserDTO
} from './generated-sources';
import { TYPE } from 'vue-toastification';
import ErrorToast from '@/views/main/utils/ErrorToast.vue';
import router from '@/router';
import mixpanel from 'mixpanel-browser';
import { useUserStore } from '@/stores/user';

function jwtRequestInterceptor(config) {
    // Do something before request is sent
    let jwtToken = getLocalToken();
    if (jwtToken && config && config.headers) {
        config.headers.Authorization = `Bearer ${jwtToken}`;
    }
    return config;
}

function authHeaders(token: string | null) {
    return {
        headers: {
            Authorization: `Bearer ${token}`,
        },
    };
}

const API_V2_ROOT = `${apiURL}/api/v2`;

const axiosProject = axios.create({
    baseURL: `${API_V2_ROOT}/project`,
});
const apiV2 = axios.create({
    baseURL: API_V2_ROOT,
});

function unpackInterceptor(response) {
    return response.data;
}

function trackError(error) {
    try {
        mixpanel.track('API error', {
            code: error.code,
            message: error.message,
            detail: error.response.data.detail,
            httpCode: error.response.code,
            method: error.config.method,
            url: error.config.url,
            data: error.response.data,
        });
    } catch (e) {
        console.error('Failed to track API Error', e);
    }
}

function replacePlaceholders(detail: string) {
    return detail.replaceAll('GISKARD_ADDRESS', window.location.hostname);
}

async function errorInterceptor(error) {
    if (error.code !== AxiosError.ERR_CANCELED) {
        trackError(error);
    }

    if (error.response) {
        if (error.response.status === 401) {
            const userStore = useUserStore();
            removeLocalToken();
            userStore.token = '';
            userStore.isLoggedIn = false;
            if (router.currentRoute.path !== '/auth/login') {
                await router.push('/auth/login');
            }
        } else {
            let title: string;
            let detail: string;
            let stack: string | undefined = undefined;
            if (error.response.status === 502) {
                title = error.response.statusText;
                detail = "Error while connecting to Giskard server, check that it's running";
            } else {
                title = error.response.data.title || error.message;
                detail = error.response.data.detail || error.request.responseURL;
                stack = error.response.data.stack;
            }

            detail = replacePlaceholders(detail);

            Vue.$toast(
                {
                    component: ErrorToast,
                    props: {
                        title: title || 'Error',
                        detail: detail,
                        stack: stack,
                    },
                },
                {
                    toastClassName: 'error-toast',
                    type: TYPE.ERROR,
                }
            );
        }
    }
    return Promise.reject(error);
}

apiV2.interceptors.response.use(unpackInterceptor, errorInterceptor);
apiV2.interceptors.request.use(jwtRequestInterceptor);

axios.interceptors.request.use(jwtRequestInterceptor);

// this is to automatically parse responses from the projects API, be it array or single objects
axiosProject.interceptors.response.use(resp => {
    if (Array.isArray(resp.data)) {
        resp.data.forEach(p => (p.created_on = new Date(p.created_on)));
    } else if (resp.data.hasOwnProperty('created_on')) {
        resp.data.created_on = new Date(resp.data.created_on);
    }
    return resp;
});
axiosProject.interceptors.response.use(unpackInterceptor, errorInterceptor);
axiosProject.interceptors.request.use(jwtRequestInterceptor);

function downloadURL(urlString) {
    let url = new URL(urlString, window.location.origin);
    let token = getLocalToken();
    if (token) {
        url.searchParams.append('token', token);
    }
    let hiddenIFrameID = '_hidden_download_frame_',
        iframe: HTMLIFrameElement = <HTMLIFrameElement>document.getElementById(hiddenIFrameID);
    if (iframe == null) {
        iframe = document.createElement('iframe');
        iframe.id = hiddenIFrameID;
        iframe.style.display = 'none';
        document.body.appendChild(iframe);
    }
    iframe.src = url.toString();
}

export const api = {
<<<<<<< HEAD
  async logInGetToken(username: string, password: string) {
    return apiV2.post<unknown, JWTToken>(`/authenticate`, { username, password });
  },
  async getLicense() {
    return apiV2.get<unknown, LicenseDTO>(`/settings/license`);
  },
  async getUserAndAppSettings() {
    return apiV2.get<unknown, AppConfigDTO>(`/settings`);
  },
  async getMLWorkerSettings() {
    return apiV2.get<unknown, MLWorkerInfoDTO[]>(`/ml-workers`);
  },
  async stopMLWorker(internal: boolean) {
    return apiV2.post<unknown, MLWorkerInfoDTO[]>(`/ml-workers/stop`, null, {
      params: {
        internal,
      },
    });
  },
  async isExternalMLWorkerConnected() {
    return apiV2.get<unknown, boolean>(`/ml-workers/external/connected`);
  },
  async getRunningWorkerJobs() {
    return apiV2.get<unknown, JobDTO[]>(`/jobs/running`);
  },
  async trackJob(jobUuid: string) {
    return apiV2.get<unknown, JobDTO>(`/jobs/${jobUuid}`);
  },
  async saveGeneralSettings(settings: GeneralSettings) {
    return apiV2.post<unknown, GeneralSettings>(`/settings`, settings);
  },
  async updateMe(data: UpdateMeDTO) {
    return apiV2.put<unknown, AdminUserDTO>(`/account`, data);
  },
  async getUsers() {
    return apiV2.get<unknown, AdminUserDTO[]>(`/admin/users`);
  },
  async getRoles() {
    return apiV2.get<unknown, RoleDTO[]>(`/roles`);
  },
  async updateUser(data: Partial<AdminUserDTO.AdminUserDTOWithPassword>) {
    return apiV2.put<unknown, AdminUserDTO.AdminUserDTOWithPassword>(`/admin/users`, data);
  },
  async createUser(data: AdminUserDTO.AdminUserDTOWithPassword) {
    return apiV2.post<unknown, AdminUserDTO>(`/admin/users/`, data);
  },
  async signupUser(userData: ManagedUserVM) {
    return apiV2.post<unknown, void>(`/register`, userData);
  },
  async deleteUser(login: string) {
    return apiV2.delete<unknown, void>(`/admin/users/${login}`);
  },
  async disableUser(login: string) {
    return apiV2.patch<unknown, void>(`/admin/users/${login}/disable`);
  },
  async enableUser(login: string) {
    return apiV2.patch<unknown, void>(`/admin/users/${login}/enable`);
  },
  async passwordRecovery(email: string) {
    return apiV2.post<unknown, void>(`/account/password-recovery`, <PasswordResetRequest>{ email });
  },
  async resetPassword(password: string) {
    return apiV2.post<unknown, void>(`/account/reset-password`, <TokenAndPasswordVM>{
      newPassword: password
    });
  },
  async getSignupLink() {
    return apiV2.get<unknown, string>(`/signuplink`);
  },
  async inviteToSignup(email: string) {
    const params = new URLSearchParams();
    params.append('email', email);
=======
    async getHuggingFaceToken(spaceId: string) {
    return await axios.get<unknown, any>(`https://huggingface.co/api/spaces/${spaceId}/jwt`);
  },async logInGetToken(username: string, password: string) {
        return apiV2.post<unknown, JWTToken>(`/authenticate`, {username, password});
    },
    async getLicense() {
        return apiV2.get<unknown, LicenseDTO>(`/settings/license`);
    },
    async getUserAndAppSettings() {
        return apiV2.get<unknown, AppConfigDTO>(`/settings`);
    },
    async getMLWorkerSettings() {
        return apiV2.get<unknown, MLWorkerInfoDTO[]>(`/ml-workers`);
    },
    async stopMLWorker(internal: boolean) {
        return apiV2.post<unknown, MLWorkerInfoDTO[]>(`/ml-workers/stop`, null, {
            params: {
                internal,
            },
        });
    },
    async isExternalMLWorkerConnected() {
        return apiV2.get<unknown, boolean>(`/ml-workers/external/connected`);
    },
    async getRunningWorkerJobs() {
        return apiV2.get<unknown, JobDTO[]>(`/jobs/running`);
    },
    async trackJob(jobUuid: string) {
        return apiV2.get<unknown, JobDTO>(`/jobs/${jobUuid}`);
    },
    async saveGeneralSettings(settings: GeneralSettings) {
        return apiV2.post<unknown, GeneralSettings>(`/settings`, settings);
    },
    async updateMe(data: UpdateMeDTO) {
        return apiV2.put<unknown, AdminUserDTO>(`/account`, data);
    },
    async getUsers() {
        return apiV2.get<unknown, AdminUserDTO[]>(`/admin/users`);
    },
    async getRoles() {
        return apiV2.get<unknown, RoleDTO[]>(`/roles`);
    },
    async updateUser(data: Partial<AdminUserDTO.AdminUserDTOWithPassword>) {
        return apiV2.put<unknown, AdminUserDTO.AdminUserDTOWithPassword>(`/admin/users`, data);
    },
    async createUser(data: AdminUserDTO.AdminUserDTOWithPassword) {
        return apiV2.post<unknown, AdminUserDTO>(`/admin/users/`, data);
    },
    async signupUser(userData: ManagedUserVM) {
        return apiV2.post<unknown, void>(`/register`, userData);
    },
    async deleteUser(login: string) {
        return apiV2.delete<unknown, void>(`/admin/users/${login}`);
    },
    async enableUser(login: string) {
        return apiV2.patch<unknown, void>(`/admin/users/${login}/enable`);
    },
    async passwordRecovery(email: string) {
        return apiV2.post<unknown, void>(`/account/password-recovery`, <PasswordResetRequest>{email});
    },
    async resetPassword(password: string) {
        return apiV2.post<unknown, void>(`/account/reset-password`, <TokenAndPasswordVM>{
            newPassword: password,
        });
    },
    async getSignupLink() {
        return apiV2.get<unknown, string>(`/signuplink`);
    },
    async inviteToSignup(email: string) {
        const params = new URLSearchParams();
        params.append('email', email);
>>>>>>> 2d8f9d24

        return apiV2.post<unknown, void>(`/users/invite`, params);
    },
    async getCoworkersMinimal() {
        return apiV2.get<unknown, UserDTO[]>(`/users/coworkers`);
    },
    async getApiAccessToken() {
        return apiV2.get<unknown, JWTToken>(`/api-access-token`);
    },

    // Projects
    async getProjects() {
        return apiV2.get<unknown, ProjectDTO[]>(`projects`);
    },
    async getProject(id: number) {
        return axiosProject.get<unknown, ProjectDTO>(`/`, {params: {id}});
    },
    async createProject(data: ProjectPostDTO) {
        return axiosProject.post<unknown, ProjectDTO>(`/`, data);
    },
    async deleteProject(id: number) {
        return axiosProject.delete<unknown, ProjectDTO>(`/${id}`);
    },
    async editProject(id: number, data: ProjectPostDTO) {
        return axiosProject.put<unknown, ProjectDTO>(`/${id}`, data);
    },
    async inviteUserToProject(projectId: number, userId: number) {
        return axiosProject.put<unknown, ProjectDTO>(`/${projectId}/guests/${userId}`, null);
    },
    async uninviteUserFromProject(projectId: number, userId: number) {
        return axiosProject.delete<unknown, ProjectDTO>(`/${projectId}/guests/${userId}`);
    },
    // Models
    async getProjectModels(id: number) {
        return axiosProject.get<unknown, ModelDTO[]>(`/${id}/models`);
    },
    async prepareImport(formData: FormData) {
        const headers = {'Content-Type': 'multipart/form-data'};
        return axiosProject.post<unknown, PrepareImportProjectDTO>(`/import/prepare`, formData, {
            headers: headers,
        });
    },
    async importProject(postImportProject: PostImportProjectDTO) {
        return axiosProject.post<unknown, ProjectDTO>(`/import`, postImportProject);
    },
    async deleteDatasetFile(datasetId: string) {
        return apiV2.delete<unknown, MessageDTO>(`/dataset/${datasetId}`);
    },
    async prepareDeleteDataset(datasetId: string) {
        return apiV2.get<unknown, PrepareDeleteDTO>(`/dataset/prepare-delete/${datasetId}`);
    },
    async prepareDeleteModel(modelId: string) {
        return apiV2.get<unknown, PrepareDeleteDTO>(`/models/prepare-delete/${modelId}`);
    },
    async deleteModelFiles(modelId: string) {
        return apiV2.delete<unknown, MessageDTO>(`/models/${modelId}`);
    },
    downloadModelFile(id: string) {
        downloadURL(`${API_V2_ROOT}/download/model/${id}`);
    },
    async editModelName(modelId: string, name: string) {
        return apiV2.patch<unknown, ModelDTO>(`/models/${modelId}/name/${encodeURIComponent(name)}`, null);
    },
    downloadDataFile(id: string) {
        downloadURL(`${API_V2_ROOT}/download/dataset/${id}`);
    },
    downloadExportedProject(id: number) {
        downloadURL(`${API_V2_ROOT}/download/project/${id}/export`);
    },
    async peekDataFile(datasetId: string) {
        return this.getDatasetRows(datasetId, 0, 10);
    },
    async getDatasetRows(
        datasetId: string,
        offset: number,
        size: number,
        filtered: RowFilterDTO = {},
        sample: boolean = true,
        shuffle: boolean = false
    ) {
        return apiV2.post<unknown, DatasetPageDTO>(`/dataset/${datasetId}/rows`, filtered, {
            params: {
                offset,
                size,
                sample,
                shuffle,
            },
        });
    },
    async editDatasetName(datasetId: string, name: string) {
        return apiV2.patch<unknown, DatasetDTO>(`/dataset/${datasetId}/name/${encodeURIComponent(name)}`, null);
    },
    async getLabelsForTarget(inspectionId: number) {
        return apiV2.get<unknown, string[]>(`/inspection/${inspectionId}/labels`);
    },
    async getProjectDatasets(projectId: number) {
        return axiosProject.get<unknown, DatasetDTO[]>(`/${projectId}/datasets`);
    },
    async getTestSuites(projectId: number) {
        return apiV2.get<unknown, TestSuiteDTO[]>(`testing/project/${projectId}/suites`);
    },
    async createTestSuite(projectKey: string, testSuite: TestSuiteDTO) {
        return apiV2.post<unknown, number>(`testing/project/${projectKey}/suites`, testSuite);
    },
    async deleteSuite(projectKey: string, testSuiteId: number) {
        return apiV2.delete<unknown, void>(`testing/project/${projectKey}/suite/${testSuiteId}`);
    },
    async generateTestSuite(projectKey: string, generateTestSuite: GenerateTestSuiteDTO) {
        return apiV2.post<unknown, number>(`testing/project/${projectKey}/suites/generate`, generateTestSuite);
    },
    async updateTestSuite(projectKey: string, suite: TestSuiteDTO) {
        return apiV2.put<unknown, TestSuiteDTO>(`testing/project/${projectKey}/suite/${suite.id}`, suite);
    },
    async getTestSuiteComplete(projectId: number, suiteId: number) {
        return apiV2.get<unknown, TestSuiteCompleteDTO>(`testing/project/${projectId}/suite/${suiteId}/complete`);
    },
    async addTestToSuite(projectId: number, suiteId: number, suiteTest: SuiteTestDTO) {
        return apiV2.post<unknown, TestSuiteDTO>(`testing/project/${projectId}/suite/${suiteId}/test`, suiteTest);
    },
    async executeTestSuite(projectId: number, suiteId: number, inputs: Array<FunctionInputDTO>) {
        return apiV2.post<unknown, any>(`testing/project/${projectId}/suite/${suiteId}/schedule-execution`, inputs);
    },
    async tryTestSuite(projectId: number, suiteId: number, inputs: Array<FunctionInputDTO>) {
        return apiV2.post<unknown, any>(`testing/project/${projectId}/suite/${suiteId}/try`, inputs);
    },
    async updateTestInputs(projectId: number, suiteId: number, testId: number, inputs: FunctionInputDTO[]) {
        return apiV2.put<unknown, TestSuiteExecutionDTO[]>(
            `testing/project/${encodeURIComponent(projectId)}/suite/${suiteId}/test/${testId}/inputs`,
            inputs
        );
    },
    async removeTest(projectId: string, suiteId: number, suiteTestId: number) {
        return apiV2.delete<unknown, void>(`testing/project/${encodeURIComponent(projectId)}/suite/${suiteId}/suite-test/${suiteTestId}`);
    },
    async getInspections() {
        return apiV2.get<unknown, InspectionDTO[]>(`/inspections`);
    },
    async getProjectInspections(projectId: number) {
        return axiosProject.get<unknown, InspectionDTO[]>(`/${projectId}/inspections`);
    },
    async getInspection(inspectionId: number) {
        return apiV2.get<unknown, InspectionDTO>(`/inspection/${inspectionId}`);
    },
    async deleteInspection(inspectionId: number) {
        return apiV2.delete<unknown, void>(`/inspections/${inspectionId}`);
    },
    async updateInspectionName(inspectionId: number, inspection: InspectionCreateDTO) {
        return apiV2.put<unknown, InspectionDTO>(`/inspections/${inspectionId}`, inspection);
    },
    async predict(modelId: string, datasetId: string, inputData: { [key: string]: string }, controller: AbortController) {
        const data: PredictionInputDTO = {
            datasetId: datasetId,
            features: inputData,
        };
        return apiV2.post<unknown, PredictionDTO>(`/models/${modelId}/predict`, data, {signal: controller.signal});
    },

  async prepareInspection(payload: InspectionCreateDTO) {
    return apiV2.post<unknown, InspectionDTO>(`/inspection`, payload);
  },
  async explain(modelId: string, datasetId: string, inputData: object, controller: AbortController) {
    return apiV2.post<unknown, ExplainResponseDTO>(
      `/models/${modelId}/explain/${datasetId}`,
      { features: inputData },
      { signal: controller.signal }
    );
  },
  async explainText(modelId: string, datasetId: string, inputData: object, featureName: string) {
    return apiV2.post<unknown, ExplainTextResponseDTO>(
      `/models/explain-text/${featureName}`,
      {
        features: inputData,
      },
      { params: { modelId, datasetId } }
    );
  },
  // feedbacks
  async submitFeedback(payload: CreateFeedbackDTO, projectId: number) {
    return apiV2.post<unknown, void>(`/feedbacks/${projectId}`, payload);
  },
  async getProjectFeedbacks(projectId: number) {
    return apiV2.get<unknown, FeedbackMinimalDTO[]>(`/feedbacks/all/${projectId}`);
  },
  async getFeedback(id: number) {
    return apiV2.get<unknown, FeedbackDTO>(`/feedbacks/${id}`);
  },
  async replyToFeedback(feedbackId: number, content: string, replyToId: number | null = null) {
    return apiV2.post<unknown, void>(`/feedbacks/${feedbackId}/reply`, <CreateFeedbackReplyDTO>{
      content,
      replyToReply: replyToId
    });
  },
  async deleteFeedback(id: number) {
    return apiV2.delete<unknown, void>(`/feedbacks/${id}`);
  },
  async deleteFeedbackReply(feedbackId: number, replyId: number) {
    return apiV2.delete<unknown, void>(`/feedbacks/${feedbackId}/replies/${replyId}`);
  },
  async runAdHocTest(projectId: number, testUuid: string, inputs: Array<FunctionInputDTO>, sample: boolean, debug: boolean = false) {
    return apiV2.post<unknown, TestTemplateExecutionResultDTO>(`/testing/tests/run-test?sample=${sample}`, {
      projectId,
      testUuid,
      inputs,
      debug
    });
  },
  async getCatalog(projectId: number) {
    return apiV2.get<unknown, CatalogDTO>(`/catalog`, {
      params: {
        projectId
      }
    });
  },
  async createSlicingFunction(comparisonClauses: Array<ComparisonClauseDTO>) {
    return apiV2.post<unknown, SlicingFunctionDTO>(`/slices/no-code`, comparisonClauses);
  },
  async uploadLicense(form: FormData) {
    return apiV2.post<unknown, unknown>(`/ee/license`, form, {
      headers: {
        'Content-Type': 'multipart/form-data',
      },
    });
  },
  async finalizeSetup(allowAnalytics: boolean, license: string) {
    return apiV2.post<SetupDTO, unknown>(`/setup`, {
      allowAnalytics: allowAnalytics,
      license: license,
    });
  },
  async datasetProcessing(projectId: number, datasetUuid: string, functions: Array<ParameterizedCallableDTO>, sample: boolean = true) {
    return apiV2.post<unknown, DatasetProcessingResultDTO>(
      `/project/${projectId}/datasets/${encodeURIComponent(datasetUuid)}/process?sample=${sample}`,
      functions
    );
  },
};<|MERGE_RESOLUTION|>--- conflicted
+++ resolved
@@ -190,83 +190,10 @@
 }
 
 export const api = {
-<<<<<<< HEAD
-  async logInGetToken(username: string, password: string) {
-    return apiV2.post<unknown, JWTToken>(`/authenticate`, { username, password });
-  },
-  async getLicense() {
-    return apiV2.get<unknown, LicenseDTO>(`/settings/license`);
-  },
-  async getUserAndAppSettings() {
-    return apiV2.get<unknown, AppConfigDTO>(`/settings`);
-  },
-  async getMLWorkerSettings() {
-    return apiV2.get<unknown, MLWorkerInfoDTO[]>(`/ml-workers`);
-  },
-  async stopMLWorker(internal: boolean) {
-    return apiV2.post<unknown, MLWorkerInfoDTO[]>(`/ml-workers/stop`, null, {
-      params: {
-        internal,
-      },
-    });
-  },
-  async isExternalMLWorkerConnected() {
-    return apiV2.get<unknown, boolean>(`/ml-workers/external/connected`);
-  },
-  async getRunningWorkerJobs() {
-    return apiV2.get<unknown, JobDTO[]>(`/jobs/running`);
-  },
-  async trackJob(jobUuid: string) {
-    return apiV2.get<unknown, JobDTO>(`/jobs/${jobUuid}`);
-  },
-  async saveGeneralSettings(settings: GeneralSettings) {
-    return apiV2.post<unknown, GeneralSettings>(`/settings`, settings);
-  },
-  async updateMe(data: UpdateMeDTO) {
-    return apiV2.put<unknown, AdminUserDTO>(`/account`, data);
-  },
-  async getUsers() {
-    return apiV2.get<unknown, AdminUserDTO[]>(`/admin/users`);
-  },
-  async getRoles() {
-    return apiV2.get<unknown, RoleDTO[]>(`/roles`);
-  },
-  async updateUser(data: Partial<AdminUserDTO.AdminUserDTOWithPassword>) {
-    return apiV2.put<unknown, AdminUserDTO.AdminUserDTOWithPassword>(`/admin/users`, data);
-  },
-  async createUser(data: AdminUserDTO.AdminUserDTOWithPassword) {
-    return apiV2.post<unknown, AdminUserDTO>(`/admin/users/`, data);
-  },
-  async signupUser(userData: ManagedUserVM) {
-    return apiV2.post<unknown, void>(`/register`, userData);
-  },
-  async deleteUser(login: string) {
-    return apiV2.delete<unknown, void>(`/admin/users/${login}`);
-  },
-  async disableUser(login: string) {
-    return apiV2.patch<unknown, void>(`/admin/users/${login}/disable`);
-  },
-  async enableUser(login: string) {
-    return apiV2.patch<unknown, void>(`/admin/users/${login}/enable`);
-  },
-  async passwordRecovery(email: string) {
-    return apiV2.post<unknown, void>(`/account/password-recovery`, <PasswordResetRequest>{ email });
-  },
-  async resetPassword(password: string) {
-    return apiV2.post<unknown, void>(`/account/reset-password`, <TokenAndPasswordVM>{
-      newPassword: password
-    });
-  },
-  async getSignupLink() {
-    return apiV2.get<unknown, string>(`/signuplink`);
-  },
-  async inviteToSignup(email: string) {
-    const params = new URLSearchParams();
-    params.append('email', email);
-=======
     async getHuggingFaceToken(spaceId: string) {
-    return await axios.get<unknown, any>(`https://huggingface.co/api/spaces/${spaceId}/jwt`);
-  },async logInGetToken(username: string, password: string) {
+      return await axios.get<unknown, any>(`https://huggingface.co/api/spaces/${spaceId}/jwt`);
+    },
+    async logInGetToken(username: string, password: string) {
         return apiV2.post<unknown, JWTToken>(`/authenticate`, {username, password});
     },
     async getLicense() {
@@ -318,6 +245,9 @@
     async deleteUser(login: string) {
         return apiV2.delete<unknown, void>(`/admin/users/${login}`);
     },
+    async disableUser(login: string) {
+      return apiV2.patch<unknown, void>(`/admin/users/${login}/disable`);
+    },
     async enableUser(login: string) {
         return apiV2.patch<unknown, void>(`/admin/users/${login}/enable`);
     },
@@ -335,7 +265,6 @@
     async inviteToSignup(email: string) {
         const params = new URLSearchParams();
         params.append('email', email);
->>>>>>> 2d8f9d24
 
         return apiV2.post<unknown, void>(`/users/invite`, params);
     },
