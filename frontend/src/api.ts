--- conflicted
+++ resolved
@@ -31,11 +31,8 @@
     ProjectDTO,
     ProjectPostDTO,
     RoleDTO,
-<<<<<<< HEAD
+    SliceDTO,
     SuiteTestDTO,
-=======
-    SliceDTO,
->>>>>>> 50aeb7de
     TestCatalogDTO,
     TestDTO,
     TestExecutionResultDTO,
@@ -349,14 +346,12 @@
     async getTestSuiteNewInputs(projectId: number, suiteId: number) {
         return apiV2.get<unknown, any>(`testing/project/${projectId}/suite-new/${suiteId}/inputs`);
     },
-<<<<<<< HEAD
     async addTestToSuite(projectId: number, suiteId: number, suiteTest: SuiteTestDTO) {
         return apiV2.post<unknown, TestSuiteNewDTO>(`testing/project/${projectId}/suite-new/${suiteId}/test`,
             suiteTest);
-=======
+    },
     async getProjectSlices(id: number) {
         return axiosProject.get<unknown, SliceDTO[]>(`/${id}/slices`);
->>>>>>> 50aeb7de
     },
     async getInspection(inspectionId: number) {
         return apiV2.get<unknown, InspectionDTO>(`/inspection/${inspectionId}`);
