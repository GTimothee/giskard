import axios, { AxiosError } from 'axios';
import { apiURL } from '@/env';
import { getLocalToken, removeLocalToken } from '@/utils';
import Vue from 'vue';

import {
<<<<<<< HEAD
    AdminUserDTO,
    AppConfigDTO,
    CatalogDTO,
    CreateFeedbackDTO,
    CreateFeedbackReplyDTO,
    DatasetDTO,
    DatasetPageDTO,
    DatasetProcessingResultDTO,
    ExplainResponseDTO,
    ExplainTextResponseDTO,
    FeedbackDTO,
    FeedbackMinimalDTO,
    FunctionInputDTO,
    GeneralSettings,
    GenerateTestSuiteDTO,
    InspectionCreateDTO,
    InspectionDTO,
    JobDTO,
    JWTToken,
    LicenseDTO,
    ManagedUserVM,
    MessageDTO,
    MLWorkerInfoDTO,
    ModelDTO,
    ParameterizedCallableDTO,
    PasswordResetRequest,
    PostImportProjectDTO,
    PredictionDTO,
    PredictionInputDTO,
    PrepareDeleteDTO,
    PrepareImportProjectDTO,
    ProjectDTO,
    ProjectPostDTO,
    RoleDTO,
    RowFilterDTO,
    SetupDTO,
    SuiteTestDTO,
    TestSuiteCompleteDTO,
    TestSuiteDTO,
    TestSuiteExecutionDTO,
    TestTemplateExecutionResultDTO,
    TokenAndPasswordVM,
    UpdateMeDTO,
    UserDTO
=======
  AdminUserDTO,
  AppConfigDTO,
  CatalogDTO,
  CreateFeedbackDTO,
  CreateFeedbackReplyDTO,
  DatasetDTO,
  DatasetPageDTO,
  DatasetProcessingResultDTO,
  ExplainResponseDTO,
  ExplainTextResponseDTO,
  FeatureMetadataDTO,
  FeedbackDTO,
  FeedbackMinimalDTO,
  FunctionInputDTO,
  GeneralSettings,
  GenerateTestSuiteDTO,
  InspectionCreateDTO,
  InspectionDTO,
  JobDTO,
  JWTToken,
  LicenseDTO,
  ManagedUserVM,
  MessageDTO,
  MLWorkerInfoDTO,
  ModelDTO,
  ParameterizedCallableDTO,
  PasswordResetRequest,
  PostImportProjectDTO,
  PredictionDTO,
  PredictionInputDTO,
  PrepareDeleteDTO,
  PrepareImportProjectDTO,
  ProjectDTO,
  ProjectPostDTO,
  RoleDTO,
  RowFilterDTO,
  SetupDTO,
  SuiteTestDTO,
  TestSuiteCompleteDTO,
  TestSuiteDTO,
  TestSuiteExecutionDTO,
  TestTemplateExecutionResultDTO,
  TokenAndPasswordVM,
  UpdateMeDTO,
  UserDTO,
>>>>>>> ea247543
} from './generated-sources';
import { TYPE } from 'vue-toastification';
import ErrorToast from '@/views/main/utils/ErrorToast.vue';
import router from '@/router';
import mixpanel from 'mixpanel-browser';
import { useUserStore } from '@/stores/user';

function jwtRequestInterceptor(config) {
  // Do something before request is sent
  let jwtToken = getLocalToken();
  if (jwtToken && config && config.headers) {
    config.headers.Authorization = `Bearer ${jwtToken}`;
  }
  return config;
}

function authHeaders(token: string | null) {
  return {
    headers: {
      Authorization: `Bearer ${token}`,
    },
  };
}

const API_V2_ROOT = `${apiURL}/api/v2`;

const axiosProject = axios.create({
  baseURL: `${API_V2_ROOT}/project`,
});
const apiV2 = axios.create({
  baseURL: API_V2_ROOT,
});

function unpackInterceptor(response) {
  return response.data;
}

function trackError(error) {
  try {
    mixpanel.track('API error', {
      code: error.code,
      message: error.message,
      detail: error.response.data.detail,
      httpCode: error.response.code,
      method: error.config.method,
      url: error.config.url,
      data: error.response.data,
    });
  } catch (e) {
    console.error('Failed to track API Error', e);
  }
}

function replacePlaceholders(detail: string) {
  return detail.replaceAll('GISKARD_ADDRESS', window.location.hostname);
}

async function errorInterceptor(error) {
  if (error.code !== AxiosError.ERR_CANCELED) {
    trackError(error);
  }

  if (error.response) {
    if (error.response.status === 401) {
      const userStore = useUserStore();
      removeLocalToken();
      userStore.token = '';
      userStore.isLoggedIn = false;
      if (router.currentRoute.path !== '/auth/login') {
        await router.push('/auth/login');
      }
    } else {
      let title: string;
      let detail: string;
      let stack: string | undefined = undefined;
      if (error.response.status === 502) {
        title = error.response.statusText;
        detail = "Error while connecting to Giskard server, check that it's running";
      } else {
        title = error.response.data.title || error.message;
        detail = error.response.data.detail || error.request.responseURL;
        stack = error.response.data.stack;
      }

      detail = replacePlaceholders(detail);

      Vue.$toast(
        {
          component: ErrorToast,
          props: {
            title: title || 'Error',
            detail: detail,
            stack: stack,
          },
        },
        {
          toastClassName: 'error-toast',
          type: TYPE.ERROR,
        }
      );
    }
  }
  return Promise.reject(error);
}

apiV2.interceptors.response.use(unpackInterceptor, errorInterceptor);
apiV2.interceptors.request.use(jwtRequestInterceptor);

axios.interceptors.request.use(jwtRequestInterceptor);

// this is to automatically parse responses from the projects API, be it array or single objects
axiosProject.interceptors.response.use(resp => {
  if (Array.isArray(resp.data)) {
    resp.data.forEach(p => (p.created_on = new Date(p.created_on)));
  } else if (resp.data.hasOwnProperty('created_on')) {
    resp.data.created_on = new Date(resp.data.created_on);
  }
  return resp;
});
axiosProject.interceptors.response.use(unpackInterceptor, errorInterceptor);
axiosProject.interceptors.request.use(jwtRequestInterceptor);

function downloadURL(urlString) {
  let url = new URL(urlString, window.location.origin);
  let token = getLocalToken();
  if (token) {
    url.searchParams.append('token', token);
  }
  let hiddenIFrameID = '_hidden_download_frame_',
    iframe: HTMLIFrameElement = <HTMLIFrameElement>document.getElementById(hiddenIFrameID);
  if (iframe == null) {
    iframe = document.createElement('iframe');
    iframe.id = hiddenIFrameID;
    iframe.style.display = 'none';
    document.body.appendChild(iframe);
  }
  iframe.src = url.toString();
}

export const api = {
  async logInGetToken(username: string, password: string) {
    return apiV2.post<unknown, JWTToken>(`/authenticate`, { username, password });
  },
  async getLicense() {
    return apiV2.get<unknown, LicenseDTO>(`/settings/license`);
  },
  async getUserAndAppSettings() {
    return apiV2.get<unknown, AppConfigDTO>(`/settings`);
  },
  async getMLWorkerSettings() {
    return apiV2.get<unknown, MLWorkerInfoDTO[]>(`/ml-workers`);
  },
  async stopMLWorker(internal: boolean) {
    return apiV2.post<unknown, MLWorkerInfoDTO[]>(`/ml-workers/stop`, null, {
      params: {
        internal,
      },
    });
  },
  async getRunningWorkerJobs() {
    return apiV2.get<unknown, JobDTO[]>(`/jobs/running`);
  },
  async trackJob(jobUuid: string) {
    return apiV2.get<unknown, JobDTO>(`/jobs/${jobUuid}`);
  },
  async saveGeneralSettings(settings: GeneralSettings) {
    return apiV2.post<unknown, GeneralSettings>(`/settings`, settings);
  },
  async updateMe(data: UpdateMeDTO) {
    return apiV2.put<unknown, AdminUserDTO>(`/account`, data);
  },
  async getUsers() {
    return apiV2.get<unknown, AdminUserDTO[]>(`/admin/users`);
  },
  async getRoles() {
    return apiV2.get<unknown, RoleDTO[]>(`/roles`);
  },
  async updateUser(data: Partial<AdminUserDTO.AdminUserDTOWithPassword>) {
    return apiV2.put<unknown, AdminUserDTO.AdminUserDTOWithPassword>(`/admin/users`, data);
  },
  async createUser(data: AdminUserDTO.AdminUserDTOWithPassword) {
    return apiV2.post<unknown, AdminUserDTO>(`/admin/users/`, data);
  },
  async signupUser(userData: ManagedUserVM) {
    return apiV2.post<unknown, void>(`/register`, userData);
  },
  async deleteUser(login: string) {
    return apiV2.delete<unknown, void>(`/admin/users/${login}`);
  },
  async enableUser(login: string) {
    return apiV2.patch<unknown, void>(`/admin/users/${login}/enable`);
  },
  async passwordRecovery(email: string) {
    return apiV2.post<unknown, void>(`/account/password-recovery`, <PasswordResetRequest>{ email });
  },
  async resetPassword(password: string) {
    return apiV2.post<unknown, void>(`/account/reset-password`, <TokenAndPasswordVM>{
      newPassword: password,
    });
  },
  async getSignupLink() {
    return apiV2.get<unknown, string>(`/signuplink`);
  },
  async inviteToSignup(email: string) {
    const params = new URLSearchParams();
    params.append('email', email);

    return apiV2.post<unknown, void>(`/users/invite`, params);
  },
  async getCoworkersMinimal() {
    return apiV2.get<unknown, UserDTO[]>(`/users/coworkers`);
  },
  async getApiAccessToken() {
    return apiV2.get<unknown, JWTToken>(`/api-access-token`);
  },

<<<<<<< HEAD
    // Projects
    async getProjects() {
        return apiV2.get<unknown, ProjectDTO[]>(`projects`);
    },
    async getProject(id: number) {
        return axiosProject.get<unknown, ProjectDTO>(`/`, { params: { id } });
    },
    async createProject(data: ProjectPostDTO) {
        return axiosProject.post<unknown, ProjectDTO>(`/`, data);
    },
    async deleteProject(id: number) {
        return axiosProject.delete<unknown, ProjectDTO>(`/${id}`);
    },
    async editProject(id: number, data: ProjectPostDTO) {
        return axiosProject.put<unknown, ProjectDTO>(`/${id}`, data);
    },
    async inviteUserToProject(projectId: number, userId: number) {
        return axiosProject.put<unknown, ProjectDTO>(`/${projectId}/guests/${userId}`, null);
    },
    async uninviteUserFromProject(projectId: number, userId: number) {
        return axiosProject.delete<unknown, ProjectDTO>(`/${projectId}/guests/${userId}`);
    },
    // Models
    async getProjectModels(id: number) {
        return axiosProject.get<unknown, ModelDTO[]>(`/${id}/models`);
    },
    async prepareImport(formData: FormData) {
        const headers = { 'Content-Type': 'multipart/form-data' };
        return axiosProject.post<unknown, PrepareImportProjectDTO>(`/import/prepare`, formData, {
            headers: headers
        });
    },
    async importProject(postImportProject: PostImportProjectDTO) {
        return axiosProject.post<unknown, ProjectDTO>(`/import`, postImportProject);
    },
    async deleteDatasetFile(datasetId: string) {
        return apiV2.delete<unknown, MessageDTO>(`/dataset/${datasetId}`);
    },
    async prepareDeleteDataset(datasetId: string) {
        return apiV2.get<unknown, PrepareDeleteDTO>(`/dataset/prepare-delete/${datasetId}`);
    },
    async prepareDeleteModel(modelId: string) {
        return apiV2.get<unknown, PrepareDeleteDTO>(`/models/prepare-delete/${modelId}`);
    },
    async deleteModelFiles(modelId: string) {
        return apiV2.delete<unknown, MessageDTO>(`/models/${modelId}`);
    },
    downloadModelFile(id: number) {
        downloadURL(`${API_V2_ROOT}/download/model/${id}`);
    },
    async editModelName(modelId: string, name: string) {
        return apiV2.patch<unknown, ModelDTO>(`/models/${modelId}/name/${encodeURIComponent(name)}`, null)
    },
    downloadDataFile(id: string) {
        downloadURL(`${API_V2_ROOT}/download/dataset/${id}`);
    },
    downloadExportedProject(id: number) {
        downloadURL(`${API_V2_ROOT}/download/project/${id}/export`);
    },
    async peekDataFile(datasetId: string) {
        return this.getDatasetRows(datasetId, 0, 10);
    },
    async getDatasetRows(datasetId: string, offset: number, size: number,
                         filtered: RowFilterDTO = {}, sample: boolean = true, shuffle: boolean = false) {
        return apiV2.post<unknown, DatasetPageDTO>(`/dataset/${datasetId}/rows`, filtered, {
            params: {
                offset,
                size,
                sample,
                shuffle
            }
        });
    },
    async editDatasetName(datasetId: string, name: string) {
        return apiV2.patch<unknown, DatasetDTO>(`/dataset/${datasetId}/name/${encodeURIComponent(name)}`, null)
    },
    async getLabelsForTarget(inspectionId: number) {
        return apiV2.get<unknown, string[]>(`/inspection/${inspectionId}/labels`);
    },
    async getProjectDatasets(projectId: number) {
        return axiosProject.get<unknown, DatasetDTO[]>(`/${projectId}/datasets`);
    },
    async getTestSuites(projectId: number) {
        return apiV2.get<unknown, TestSuiteDTO[]>(`testing/project/${projectId}/suites`);
    },
    async createTestSuite(projectKey: string, testSuite: TestSuiteDTO) {
        return apiV2.post<unknown, number>(`testing/project/${projectKey}/suites`, testSuite);
    },
    async deleteSuite(projectKey: string, testSuiteId: number) {
        return apiV2.delete<unknown, void>(`testing/project/${projectKey}/suite/${testSuiteId}`);
    },
    async generateTestSuite(projectKey: string, generateTestSuite: GenerateTestSuiteDTO) {
        return apiV2.post<unknown, number>(`testing/project/${projectKey}/suites/generate`, generateTestSuite);
    },
    async updateTestSuite(projectKey: string, suite: TestSuiteDTO) {
        return apiV2.put<unknown, TestSuiteDTO>(`testing/project/${projectKey}/suite/${suite.id}`, suite);
    },
    async getTestSuite(projectId: number, suiteId: number) {
        return apiV2.get<unknown, TestSuiteDTO>(`testing/project/${projectId}/suite/${suiteId}`);
    },
    async getTestSuiteComplete(projectId: number, suiteId: number) {
        return apiV2.get<unknown, TestSuiteCompleteDTO>(`testing/project/${projectId}/suite/${suiteId}/complete`);
    },
    async addTestToSuite(projectId: number, suiteId: number, suiteTest: SuiteTestDTO) {
        return apiV2.post<unknown, TestSuiteDTO>(`testing/project/${projectId}/suite/${suiteId}/test`,
            suiteTest);
    },
    async executeTestSuite(projectId: number, suiteId: number, inputs: Array<FunctionInputDTO>) {
        return apiV2.post<unknown, any>(`testing/project/${projectId}/suite/${suiteId}/schedule-execution`, inputs);
    },
    async tryTestSuite(projectId: number, suiteId: number, inputs: Array<FunctionInputDTO>) {
        return apiV2.post<unknown, any>(`testing/project/${projectId}/suite/${suiteId}/try`, inputs);
    },
    async updateTestInputs(projectId: number, suiteId: number, testId: number, inputs: FunctionInputDTO[]) {
        return apiV2.put<unknown, TestSuiteExecutionDTO[]>(`testing/project/${encodeURIComponent(projectId)}/suite/${suiteId}/test/${testId}/inputs`, inputs);
    },
    async removeTest(projectId: string, suiteId: number, suiteTestId: number) {
        return apiV2.delete<unknown, void>(`testing/project/${encodeURIComponent(projectId)}/suite/${suiteId}/suite-test/${suiteTestId}`);
    },
    async getInspections() {
        return apiV2.get<unknown, InspectionDTO[]>(`/inspections`);
    },
    async getProjectInspections(projectId: number) {
        return axiosProject.get<unknown, InspectionDTO[]>(`/${projectId}/inspections`);
    },
    async getInspection(inspectionId: number) {
        return apiV2.get<unknown, InspectionDTO>(`/inspection/${inspectionId}`);
    },
    async deleteInspection(inspectionId: number) {
        return apiV2.delete<unknown, void>(`/inspections/${inspectionId}`);
    },
    async updateInspectionName(inspectionId: number, inspection: InspectionCreateDTO) {
        return apiV2.put<unknown, InspectionDTO>(`/inspections/${inspectionId}`, inspection);
    },
    async predict(modelId: string, datasetId: string, inputData: { [key: string]: string }, controller: AbortController) {
        const data: PredictionInputDTO = {
            datasetId: datasetId,
            features: inputData
        }
        return apiV2.post<unknown, PredictionDTO>(`/models/${modelId}/predict`, data, { signal: controller.signal });
    },
=======
  // Projects
  async getProjects() {
    return apiV2.get<unknown, ProjectDTO[]>(`projects`);
  },
  async getProject(id: number) {
    return axiosProject.get<unknown, ProjectDTO>(`/`, { params: { id } });
  },
  async createProject(data: ProjectPostDTO) {
    return axiosProject.post<unknown, ProjectDTO>(`/`, data);
  },
  async deleteProject(id: number) {
    return axiosProject.delete<unknown, ProjectDTO>(`/${id}`);
  },
  async editProject(id: number, data: ProjectPostDTO) {
    return axiosProject.put<unknown, ProjectDTO>(`/${id}`, data);
  },
  async inviteUserToProject(projectId: number, userId: number) {
    return axiosProject.put<unknown, ProjectDTO>(`/${projectId}/guests/${userId}`, null);
  },
  async uninviteUserFromProject(projectId: number, userId: number) {
    return axiosProject.delete<unknown, ProjectDTO>(`/${projectId}/guests/${userId}`);
  },
  // Models
  async getProjectModels(id: number) {
    return axiosProject.get<unknown, ModelDTO[]>(`/${id}/models`);
  },
  async prepareImport(formData: FormData) {
    const headers = { 'Content-Type': 'multipart/form-data' };
    return axiosProject.post<unknown, PrepareImportProjectDTO>(`/import/prepare`, formData, {
      headers: headers,
    });
  },
  async importProject(postImportProject: PostImportProjectDTO) {
    return axiosProject.post<unknown, ProjectDTO>(`/import`, postImportProject);
  },
  async deleteDatasetFile(datasetId: string) {
    return apiV2.delete<unknown, MessageDTO>(`/dataset/${datasetId}`);
  },
  async prepareDeleteDataset(datasetId: string) {
    return apiV2.get<unknown, PrepareDeleteDTO>(`/dataset/prepare-delete/${datasetId}`);
  },
  async prepareDeleteModel(modelId: string) {
    return apiV2.get<unknown, PrepareDeleteDTO>(`/models/prepare-delete/${modelId}`);
  },
  async deleteModelFiles(modelId: string) {
    return apiV2.delete<unknown, MessageDTO>(`/models/${modelId}`);
  },
  downloadModelFile(id: number) {
    downloadURL(`${API_V2_ROOT}/download/model/${id}`);
  },
  async editModelName(modelId: string, name: string) {
    return apiV2.patch<unknown, ModelDTO>(`/models/${modelId}/name/${encodeURIComponent(name)}`, null);
  },
  downloadDataFile(id: string) {
    downloadURL(`${API_V2_ROOT}/download/dataset/${id}`);
  },
  downloadExportedProject(id: number) {
    downloadURL(`${API_V2_ROOT}/download/project/${id}/export`);
  },
  async peekDataFile(datasetId: string) {
    return this.getDatasetRows(datasetId, 0, 10);
  },
  async getDatasetRows(datasetId: string, offset: number, size: number, filtered: RowFilterDTO = {}) {
    return apiV2.post<unknown, DatasetPageDTO>(`/dataset/${datasetId}/rows`, filtered, { params: { offset, size } });
  },
  async getFeaturesMetadata(datasetId: string) {
    return apiV2.get<unknown, FeatureMetadataDTO[]>(`/dataset/${datasetId}/features`);
  },
  async editDatasetName(datasetId: string, name: string) {
    return apiV2.patch<unknown, DatasetDTO>(`/dataset/${datasetId}/name/${encodeURIComponent(name)}`, null);
  },
  async getLabelsForTarget(inspectionId: number) {
    return apiV2.get<unknown, string[]>(`/inspection/${inspectionId}/labels`);
  },
  async getProjectDatasets(projectId: number) {
    return axiosProject.get<unknown, DatasetDTO[]>(`/${projectId}/datasets`);
  },
  async getTestSuites(projectId: number) {
    return apiV2.get<unknown, TestSuiteDTO[]>(`testing/project/${projectId}/suites`);
  },
  async createTestSuite(projectKey: string, testSuite: TestSuiteDTO) {
    return apiV2.post<unknown, number>(`testing/project/${projectKey}/suites`, testSuite);
  },
  async deleteSuite(projectKey: string, testSuiteId: number) {
    return apiV2.delete<unknown, void>(`testing/project/${projectKey}/suite/${testSuiteId}`);
  },
  async generateTestSuite(projectKey: string, generateTestSuite: GenerateTestSuiteDTO) {
    return apiV2.post<unknown, number>(`testing/project/${projectKey}/suites/generate`, generateTestSuite);
  },
  async updateTestSuite(projectKey: string, suite: TestSuiteDTO) {
    return apiV2.put<unknown, TestSuiteDTO>(`testing/project/${projectKey}/suite/${suite.id}`, suite);
  },
  async getTestSuite(projectId: number, suiteId: number) {
    return apiV2.get<unknown, TestSuiteDTO>(`testing/project/${projectId}/suite/${suiteId}`);
  },
  async getTestSuiteComplete(projectId: number, suiteId: number) {
    return apiV2.get<unknown, TestSuiteCompleteDTO>(`testing/project/${projectId}/suite/${suiteId}/complete`);
  },
  async addTestToSuite(projectId: number, suiteId: number, suiteTest: SuiteTestDTO) {
    return apiV2.post<unknown, TestSuiteDTO>(`testing/project/${projectId}/suite/${suiteId}/test`, suiteTest);
  },
  async executeTestSuite(projectId: number, suiteId: number, inputs: Array<FunctionInputDTO>) {
    return apiV2.post<unknown, any>(`testing/project/${projectId}/suite/${suiteId}/schedule-execution`, inputs);
  },
  async updateTestInputs(projectId: number, suiteId: number, testId: number, inputs: FunctionInputDTO[]) {
    return apiV2.put<unknown, TestSuiteExecutionDTO[]>(
      `testing/project/${encodeURIComponent(projectId)}/suite/${suiteId}/test/${testId}/inputs`,
      inputs
    );
  },
  async removeTest(projectId: string, suiteId: number, suiteTestId: number) {
    return apiV2.delete<unknown, void>(`testing/project/${encodeURIComponent(projectId)}/suite/${suiteId}/suite-test/${suiteTestId}`);
  },
  async getInspections() {
    return apiV2.get<unknown, InspectionDTO[]>(`/inspections`);
  },
  async getProjectInspections(projectId: number) {
    return axiosProject.get<unknown, InspectionDTO[]>(`/${projectId}/inspections`);
  },
  async getInspection(inspectionId: number) {
    return apiV2.get<unknown, InspectionDTO>(`/inspection/${inspectionId}`);
  },
  async deleteInspection(inspectionId: number) {
    return apiV2.delete<unknown, void>(`/inspections/${inspectionId}`);
  },
  async updateInspectionName(inspectionId: number, inspection: InspectionCreateDTO) {
    return apiV2.put<unknown, InspectionDTO>(`/inspections/${inspectionId}`, inspection);
  },
  async predict(modelId: string, datasetId: string, inputData: { [key: string]: string }, controller: AbortController) {
    const data: PredictionInputDTO = {
      datasetId: datasetId,
      features: inputData,
    };
    return apiV2.post<unknown, PredictionDTO>(`/models/${modelId}/predict`, data, { signal: controller.signal });
  },
>>>>>>> ea247543

  async prepareInspection(payload: InspectionCreateDTO) {
    return apiV2.post<unknown, InspectionDTO>(`/inspection`, payload);
  },
  async explain(modelId: string, datasetId: string, inputData: object, controller: AbortController) {
    return apiV2.post<unknown, ExplainResponseDTO>(
      `/models/${modelId}/explain/${datasetId}`,
      { features: inputData },
      { signal: controller.signal }
    );
  },
  async explainText(modelId: string, datasetId: string, inputData: object, featureName: string) {
    return apiV2.post<unknown, ExplainTextResponseDTO>(
      `/models/explain-text/${featureName}`,
      {
        features: inputData,
      },
      { params: { modelId, datasetId } }
    );
  },
  // feedbacks
  async submitFeedback(payload: CreateFeedbackDTO, projectId: number) {
    return apiV2.post<unknown, void>(`/feedbacks/${projectId}`, payload);
  },
  async getProjectFeedbacks(projectId: number) {
    return apiV2.get<unknown, FeedbackMinimalDTO[]>(`/feedbacks/all/${projectId}`);
  },
  async getFeedback(id: number) {
    return apiV2.get<unknown, FeedbackDTO>(`/feedbacks/${id}`);
  },
  async replyToFeedback(feedbackId: number, content: string, replyToId: number | null = null) {
    return apiV2.post<unknown, void>(`/feedbacks/${feedbackId}/reply`, <CreateFeedbackReplyDTO>{
      content,
      replyToReply: replyToId,
    });
  },
  async deleteFeedback(id: number) {
    return apiV2.delete<unknown, void>(`/feedbacks/${id}`);
  },
  async deleteFeedbackReply(feedbackId: number, replyId: number) {
    return apiV2.delete<unknown, void>(`/feedbacks/${feedbackId}/replies/${replyId}`);
  },
  async runAdHocTest(projectId: number, testUuid: string, inputs: Array<FunctionInputDTO>) {
    return apiV2.post<unknown, TestTemplateExecutionResultDTO>(`/testing/tests/run-test`, {
      projectId,
      testUuid,
      inputs,
    });
  },
  async getCatalog(projectId: number) {
    return apiV2.get<unknown, CatalogDTO>(`/catalog`, {
      params: {
        projectId,
      },
    });
  },
  async uploadLicense(form: FormData) {
    return apiV2.post<unknown, unknown>(`/ee/license`, form, {
      headers: {
        'Content-Type': 'multipart/form-data',
      },
    });
  },
  async finalizeSetup(allowAnalytics: boolean, license: string) {
    return apiV2.post<SetupDTO, unknown>(`/setup`, {
      allowAnalytics: allowAnalytics,
      license: license,
    });
  },
  async datasetProcessing(projectId: number, datasetUuid: string, functions: Array<ParameterizedCallableDTO>) {
    return apiV2.post<unknown, DatasetProcessingResultDTO>(
      `/project/${projectId}/datasets/${encodeURIComponent(datasetUuid)}/process`,
      functions
    );
  },
};<|MERGE_RESOLUTION|>--- conflicted
+++ resolved
@@ -4,52 +4,6 @@
 import Vue from 'vue';
 
 import {
-<<<<<<< HEAD
-    AdminUserDTO,
-    AppConfigDTO,
-    CatalogDTO,
-    CreateFeedbackDTO,
-    CreateFeedbackReplyDTO,
-    DatasetDTO,
-    DatasetPageDTO,
-    DatasetProcessingResultDTO,
-    ExplainResponseDTO,
-    ExplainTextResponseDTO,
-    FeedbackDTO,
-    FeedbackMinimalDTO,
-    FunctionInputDTO,
-    GeneralSettings,
-    GenerateTestSuiteDTO,
-    InspectionCreateDTO,
-    InspectionDTO,
-    JobDTO,
-    JWTToken,
-    LicenseDTO,
-    ManagedUserVM,
-    MessageDTO,
-    MLWorkerInfoDTO,
-    ModelDTO,
-    ParameterizedCallableDTO,
-    PasswordResetRequest,
-    PostImportProjectDTO,
-    PredictionDTO,
-    PredictionInputDTO,
-    PrepareDeleteDTO,
-    PrepareImportProjectDTO,
-    ProjectDTO,
-    ProjectPostDTO,
-    RoleDTO,
-    RowFilterDTO,
-    SetupDTO,
-    SuiteTestDTO,
-    TestSuiteCompleteDTO,
-    TestSuiteDTO,
-    TestSuiteExecutionDTO,
-    TestTemplateExecutionResultDTO,
-    TokenAndPasswordVM,
-    UpdateMeDTO,
-    UserDTO
-=======
   AdminUserDTO,
   AppConfigDTO,
   CatalogDTO,
@@ -60,7 +14,6 @@
   DatasetProcessingResultDTO,
   ExplainResponseDTO,
   ExplainTextResponseDTO,
-  FeatureMetadataDTO,
   FeedbackDTO,
   FeedbackMinimalDTO,
   FunctionInputDTO,
@@ -95,7 +48,6 @@
   TokenAndPasswordVM,
   UpdateMeDTO,
   UserDTO,
->>>>>>> ea247543
 } from './generated-sources';
 import { TYPE } from 'vue-toastification';
 import ErrorToast from '@/views/main/utils/ErrorToast.vue';
@@ -312,149 +264,6 @@
     return apiV2.get<unknown, JWTToken>(`/api-access-token`);
   },
 
-<<<<<<< HEAD
-    // Projects
-    async getProjects() {
-        return apiV2.get<unknown, ProjectDTO[]>(`projects`);
-    },
-    async getProject(id: number) {
-        return axiosProject.get<unknown, ProjectDTO>(`/`, { params: { id } });
-    },
-    async createProject(data: ProjectPostDTO) {
-        return axiosProject.post<unknown, ProjectDTO>(`/`, data);
-    },
-    async deleteProject(id: number) {
-        return axiosProject.delete<unknown, ProjectDTO>(`/${id}`);
-    },
-    async editProject(id: number, data: ProjectPostDTO) {
-        return axiosProject.put<unknown, ProjectDTO>(`/${id}`, data);
-    },
-    async inviteUserToProject(projectId: number, userId: number) {
-        return axiosProject.put<unknown, ProjectDTO>(`/${projectId}/guests/${userId}`, null);
-    },
-    async uninviteUserFromProject(projectId: number, userId: number) {
-        return axiosProject.delete<unknown, ProjectDTO>(`/${projectId}/guests/${userId}`);
-    },
-    // Models
-    async getProjectModels(id: number) {
-        return axiosProject.get<unknown, ModelDTO[]>(`/${id}/models`);
-    },
-    async prepareImport(formData: FormData) {
-        const headers = { 'Content-Type': 'multipart/form-data' };
-        return axiosProject.post<unknown, PrepareImportProjectDTO>(`/import/prepare`, formData, {
-            headers: headers
-        });
-    },
-    async importProject(postImportProject: PostImportProjectDTO) {
-        return axiosProject.post<unknown, ProjectDTO>(`/import`, postImportProject);
-    },
-    async deleteDatasetFile(datasetId: string) {
-        return apiV2.delete<unknown, MessageDTO>(`/dataset/${datasetId}`);
-    },
-    async prepareDeleteDataset(datasetId: string) {
-        return apiV2.get<unknown, PrepareDeleteDTO>(`/dataset/prepare-delete/${datasetId}`);
-    },
-    async prepareDeleteModel(modelId: string) {
-        return apiV2.get<unknown, PrepareDeleteDTO>(`/models/prepare-delete/${modelId}`);
-    },
-    async deleteModelFiles(modelId: string) {
-        return apiV2.delete<unknown, MessageDTO>(`/models/${modelId}`);
-    },
-    downloadModelFile(id: number) {
-        downloadURL(`${API_V2_ROOT}/download/model/${id}`);
-    },
-    async editModelName(modelId: string, name: string) {
-        return apiV2.patch<unknown, ModelDTO>(`/models/${modelId}/name/${encodeURIComponent(name)}`, null)
-    },
-    downloadDataFile(id: string) {
-        downloadURL(`${API_V2_ROOT}/download/dataset/${id}`);
-    },
-    downloadExportedProject(id: number) {
-        downloadURL(`${API_V2_ROOT}/download/project/${id}/export`);
-    },
-    async peekDataFile(datasetId: string) {
-        return this.getDatasetRows(datasetId, 0, 10);
-    },
-    async getDatasetRows(datasetId: string, offset: number, size: number,
-                         filtered: RowFilterDTO = {}, sample: boolean = true, shuffle: boolean = false) {
-        return apiV2.post<unknown, DatasetPageDTO>(`/dataset/${datasetId}/rows`, filtered, {
-            params: {
-                offset,
-                size,
-                sample,
-                shuffle
-            }
-        });
-    },
-    async editDatasetName(datasetId: string, name: string) {
-        return apiV2.patch<unknown, DatasetDTO>(`/dataset/${datasetId}/name/${encodeURIComponent(name)}`, null)
-    },
-    async getLabelsForTarget(inspectionId: number) {
-        return apiV2.get<unknown, string[]>(`/inspection/${inspectionId}/labels`);
-    },
-    async getProjectDatasets(projectId: number) {
-        return axiosProject.get<unknown, DatasetDTO[]>(`/${projectId}/datasets`);
-    },
-    async getTestSuites(projectId: number) {
-        return apiV2.get<unknown, TestSuiteDTO[]>(`testing/project/${projectId}/suites`);
-    },
-    async createTestSuite(projectKey: string, testSuite: TestSuiteDTO) {
-        return apiV2.post<unknown, number>(`testing/project/${projectKey}/suites`, testSuite);
-    },
-    async deleteSuite(projectKey: string, testSuiteId: number) {
-        return apiV2.delete<unknown, void>(`testing/project/${projectKey}/suite/${testSuiteId}`);
-    },
-    async generateTestSuite(projectKey: string, generateTestSuite: GenerateTestSuiteDTO) {
-        return apiV2.post<unknown, number>(`testing/project/${projectKey}/suites/generate`, generateTestSuite);
-    },
-    async updateTestSuite(projectKey: string, suite: TestSuiteDTO) {
-        return apiV2.put<unknown, TestSuiteDTO>(`testing/project/${projectKey}/suite/${suite.id}`, suite);
-    },
-    async getTestSuite(projectId: number, suiteId: number) {
-        return apiV2.get<unknown, TestSuiteDTO>(`testing/project/${projectId}/suite/${suiteId}`);
-    },
-    async getTestSuiteComplete(projectId: number, suiteId: number) {
-        return apiV2.get<unknown, TestSuiteCompleteDTO>(`testing/project/${projectId}/suite/${suiteId}/complete`);
-    },
-    async addTestToSuite(projectId: number, suiteId: number, suiteTest: SuiteTestDTO) {
-        return apiV2.post<unknown, TestSuiteDTO>(`testing/project/${projectId}/suite/${suiteId}/test`,
-            suiteTest);
-    },
-    async executeTestSuite(projectId: number, suiteId: number, inputs: Array<FunctionInputDTO>) {
-        return apiV2.post<unknown, any>(`testing/project/${projectId}/suite/${suiteId}/schedule-execution`, inputs);
-    },
-    async tryTestSuite(projectId: number, suiteId: number, inputs: Array<FunctionInputDTO>) {
-        return apiV2.post<unknown, any>(`testing/project/${projectId}/suite/${suiteId}/try`, inputs);
-    },
-    async updateTestInputs(projectId: number, suiteId: number, testId: number, inputs: FunctionInputDTO[]) {
-        return apiV2.put<unknown, TestSuiteExecutionDTO[]>(`testing/project/${encodeURIComponent(projectId)}/suite/${suiteId}/test/${testId}/inputs`, inputs);
-    },
-    async removeTest(projectId: string, suiteId: number, suiteTestId: number) {
-        return apiV2.delete<unknown, void>(`testing/project/${encodeURIComponent(projectId)}/suite/${suiteId}/suite-test/${suiteTestId}`);
-    },
-    async getInspections() {
-        return apiV2.get<unknown, InspectionDTO[]>(`/inspections`);
-    },
-    async getProjectInspections(projectId: number) {
-        return axiosProject.get<unknown, InspectionDTO[]>(`/${projectId}/inspections`);
-    },
-    async getInspection(inspectionId: number) {
-        return apiV2.get<unknown, InspectionDTO>(`/inspection/${inspectionId}`);
-    },
-    async deleteInspection(inspectionId: number) {
-        return apiV2.delete<unknown, void>(`/inspections/${inspectionId}`);
-    },
-    async updateInspectionName(inspectionId: number, inspection: InspectionCreateDTO) {
-        return apiV2.put<unknown, InspectionDTO>(`/inspections/${inspectionId}`, inspection);
-    },
-    async predict(modelId: string, datasetId: string, inputData: { [key: string]: string }, controller: AbortController) {
-        const data: PredictionInputDTO = {
-            datasetId: datasetId,
-            features: inputData
-        }
-        return apiV2.post<unknown, PredictionDTO>(`/models/${modelId}/predict`, data, { signal: controller.signal });
-    },
-=======
   // Projects
   async getProjects() {
     return apiV2.get<unknown, ProjectDTO[]>(`projects`);
@@ -517,11 +326,16 @@
   async peekDataFile(datasetId: string) {
     return this.getDatasetRows(datasetId, 0, 10);
   },
-  async getDatasetRows(datasetId: string, offset: number, size: number, filtered: RowFilterDTO = {}) {
-    return apiV2.post<unknown, DatasetPageDTO>(`/dataset/${datasetId}/rows`, filtered, { params: { offset, size } });
-  },
-  async getFeaturesMetadata(datasetId: string) {
-    return apiV2.get<unknown, FeatureMetadataDTO[]>(`/dataset/${datasetId}/features`);
+  async getDatasetRows(datasetId: string, offset: number, size: number,
+                       filtered: RowFilterDTO = {}, sample: boolean = true, shuffle: boolean = false) {
+    return apiV2.post<unknown, DatasetPageDTO>(`/dataset/${datasetId}/rows`, filtered, {
+      params: {
+        offset,
+        size,
+        sample,
+        shuffle
+      }
+    });
   },
   async editDatasetName(datasetId: string, name: string) {
     return apiV2.patch<unknown, DatasetDTO>(`/dataset/${datasetId}/name/${encodeURIComponent(name)}`, null);
@@ -558,6 +372,9 @@
   },
   async executeTestSuite(projectId: number, suiteId: number, inputs: Array<FunctionInputDTO>) {
     return apiV2.post<unknown, any>(`testing/project/${projectId}/suite/${suiteId}/schedule-execution`, inputs);
+  },
+  async tryTestSuite(projectId: number, suiteId: number, inputs: Array<FunctionInputDTO>) {
+    return apiV2.post<unknown, any>(`testing/project/${projectId}/suite/${suiteId}/try`, inputs);
   },
   async updateTestInputs(projectId: number, suiteId: number, testId: number, inputs: FunctionInputDTO[]) {
     return apiV2.put<unknown, TestSuiteExecutionDTO[]>(
@@ -590,7 +407,6 @@
     };
     return apiV2.post<unknown, PredictionDTO>(`/models/${modelId}/predict`, data, { signal: controller.signal });
   },
->>>>>>> ea247543
 
   async prepareInspection(payload: InspectionCreateDTO) {
     return apiV2.post<unknown, InspectionDTO>(`/inspection`, payload);
