<template>
  <div>
    <v-container fluid>
      <v-row>
        <v-col :align="'right'">
          <v-btn small tile color="primary" class="mx-1" @click="createTestSuite()">
            <v-icon left>add</v-icon>
            create test suite
          </v-btn>
        </v-col>
      </v-row>
      <v-data-table
          class="row-pointer"
          :items="testSuites"
          :headers="tableHeaders"
          @click:row="openTestSuite"
      >
      </v-data-table>
    </v-container>
  </div>
</template>

<script lang="ts">

import {IProjectFile} from "@/interfaces";
import {Prop, Vue} from "vue-property-decorator";
import Component from "vue-class-component";
import TestSuiteCreateModal from "@/views/main/project/modals/TestSuiteCreateModal.vue";
import {api} from "@/api";
import { DatasetDTO, ModelDTO, TestSuiteDTO } from '@/generated-sources';

@Component({
  components: {TestSuiteCreateModal}
})
export default class TestSuites extends Vue {
  @Prop({required: true}) projectId!: number;

  testSuites: Array<TestSuiteDTO> = []

<<<<<<< HEAD
  private getProjectFileName(obj: ModelDTO | DatasetDTO) {
    return obj ? (obj.name || obj.filename) : "";
=======
  private getProjectFileName(obj: IProjectFile) {
    return obj ? (obj.name || obj.file_name) : "";
>>>>>>> c4d0bddc
  }

  get tableHeaders() {
    return [
      {
        text: "Name",
        sortable: true,
        value: "name",
        align: "left"
      },
      {
        text: "Model",
        sortable: true,
        value: "model.name",
        align: "left"
      },
      {
        text: "Train dataset",
        sortable: true,
        value: "trainDataset.name",
        align: "left"
      },
      {
        text: "Test dataset",
        sortable: true,
        value: "testDataset.name",
        align: "left"
      }
    ];
  }

  public openTestSuite(suite) {
    this.$router.push({name: 'suite-details', params: {suiteId: suite.id}})
  }

  public async createTestSuite() {
    const newTestSuite = await this.$dialog.showAndWait(TestSuiteCreateModal, {width: 800, projectId: this.projectId});
    await this.$router.push({
      name: 'suite-details', params: {
        projectId: this.projectId.toString(),
        suiteId: newTestSuite.id
      }
    });
  }

  public async activated() {
    await this.init();
  }

  public async mounted() {
    await this.init();
  }

  private async init() {
    this.testSuites = (await api.getTestSuites(this.projectId)).data.map((ts: TestSuiteDTO) => {
      ts.model.name = this.getProjectFileName(ts.model);
      if (ts.trainDataset) {
        ts.trainDataset.name = this.getProjectFileName(ts.trainDataset);
      }
      if (ts.testDataset) {
        ts.testDataset.name = this.getProjectFileName(ts.testDataset);
      }
      return ts;
    });
  }
}
</script><|MERGE_RESOLUTION|>--- conflicted
+++ resolved
@@ -37,13 +37,8 @@
 
   testSuites: Array<TestSuiteDTO> = []
 
-<<<<<<< HEAD
   private getProjectFileName(obj: ModelDTO | DatasetDTO) {
-    return obj ? (obj.name || obj.filename) : "";
-=======
-  private getProjectFileName(obj: IProjectFile) {
     return obj ? (obj.name || obj.file_name) : "";
->>>>>>> c4d0bddc
   }
 
   get tableHeaders() {
