--- conflicted
+++ resolved
@@ -90,18 +90,12 @@
 import TextExplanation from './TextExplanation.vue';
 import { api } from '@/api';
 import { readToken } from '@/store/main/getters';
-<<<<<<< HEAD
-import { IFeedbackCreate, RowDetails } from '@/interfaces';
+import { RowDetails } from '@/interfaces';
 import FeedbackPopover from '@/components/FeedbackPopover.vue';
 import Inspector from './Inspector.vue';
 import Mousetrap from 'mousetrap';
 import RowList from '@/views/main/project/RowList.vue';
-=======
-import FeedbackPopover from '@/components/FeedbackPopover.vue';
-import Inspector from './Inspector.vue';
-import Mousetrap from 'mousetrap';
 import {CreateFeedbackDTO} from "@/generated-sources";
->>>>>>> 092a7b32
 
 type CreatedFeedbackCommonDTO = {
   targetFeature: string;
@@ -228,39 +222,22 @@
 
   get commonFeedbackData(): CreatedFeedbackCommonDTO {
     return {
-<<<<<<< HEAD
-      project_id: parseInt(this.$router.currentRoute.params.id),
-      model_id: this.modelId,
-      dataset_id: this.datasetId,
-      target_feature: this.targetFeature,
-      user_data: this.inputData,
-      original_data: this.originalData
-    };
-=======
       projectId: parseInt(this.$router.currentRoute.params.id),
       modelId: this.modelId,
       datasetId: this.datasetId,
       targetFeature: this.targetFeature,
       userData: JSON.stringify(this.inputData),
       originalData: JSON.stringify(this.originalData)
-    }
->>>>>>> 092a7b32
+    };
   }
 
   public async submitGeneralFeedback() {
     const feedback: CreateFeedbackDTO = {
       ...this.commonFeedbackData,
-<<<<<<< HEAD
-      feedback_type: 'general',
-      feedback_choice: this.feedbackChoice || undefined,
-      feedback_message: this.feedback
-    };
-=======
-      feedbackType: "general",
+      feedbackType: 'general',
       feedbackChoice: this.feedbackChoice,
       feedbackMessage: this.feedback
-    }
->>>>>>> 092a7b32
+    };
     try {
       await this.doSubmitFeedback(feedback);
       this.feedbackSubmitted = true;
@@ -272,11 +249,7 @@
   public async submitValueFeedback(userData: object) {
     const feedback: CreateFeedbackDTO = {
       ...this.commonFeedbackData,
-<<<<<<< HEAD
-      feedback_type: 'value',
-=======
-      feedbackType: "value",
->>>>>>> 092a7b32
+      feedbackType: 'value',
       ...userData
     };
     await this.doSubmitFeedback(feedback);
@@ -285,23 +258,14 @@
   public async submitValueVariationFeedback(userData: object) {
     const feedback: CreateFeedbackDTO = {
       ...this.commonFeedbackData,
-<<<<<<< HEAD
-      feedback_type: 'value perturbation',
-=======
-      feedbackType: "value perturbation",
->>>>>>> 092a7b32
+      feedbackType: 'value perturbation',
       ...userData
     };
     await this.doSubmitFeedback(feedback);
   }
 
-<<<<<<< HEAD
-  private async doSubmitFeedback(payload: IFeedbackCreate) {
-    await api.submitFeedback(readToken(this.$store), payload, payload.project_id);
-=======
   private async doSubmitFeedback(payload: CreateFeedbackDTO) {
-    await api.submitFeedback(readToken(this.$store), payload, payload.projectId)
->>>>>>> 092a7b32
+    await api.submitFeedback(readToken(this.$store), payload, payload.projectId);
   }
 
 }
