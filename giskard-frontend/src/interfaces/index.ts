export interface IUserProfileMinimal {
  id: number,
  user_id: string,
  display_name?: string
}

export interface IDataMetadata {
  feat_name: string,
  feat_type: string,
  feat_cat_values: string[]
}

export interface IModelMetadata {
  prediction_task: string,
  classification_labels: string[],
  classification_threshold: number
<<<<<<< HEAD
}

export interface IFeedbackCreate {
  project_id: number,
  model_id: number,
  dataset_id: number,
  target_feature?: string,
  user_data: object,
  original_data: object,
  feedback_type: string,
  feature_name?: string,
  feature_value?: any,
  feedback_choice?: string,
  feedback_message?: string
}

export interface IFeedbackForList {
  id: number,
  user_id: string,
  model_name: string,
  dataset_name: string,
  created_on: Date,
  feedback_type: string,
  feature_name?: string,
  feature_value?: any,
  feedback_choice?: string,
  feedback_message?: string
}

export interface IFeedbackDisplay {
  id: number,
  user: IUserProfileMinimal,
  created_on: Date,
  model: { id: number, file_name: string },
  dataset: { id: number, file_name: string },
  target_feature?: string,
  feedback_type: string,
  feature_name?: string,
  feature_value?: any,
  feedback_choice?: string,
  feedback_message?: string
  user_data: object,
  original_data: object
  replies: IFeedbackReply[]
}

export interface IFeedbackReply {
  id: number,
  user: IUserProfileMinimal,
  created_on: Date,
  content: string,
  reply_to_reply?: number
}

export interface RowDetails {
    index: number;
    item: any;
};
=======
}
>>>>>>> 092a7b32
<|MERGE_RESOLUTION|>--- conflicted
+++ resolved
@@ -14,65 +14,8 @@
   prediction_task: string,
   classification_labels: string[],
   classification_threshold: number
-<<<<<<< HEAD
 }
-
-export interface IFeedbackCreate {
-  project_id: number,
-  model_id: number,
-  dataset_id: number,
-  target_feature?: string,
-  user_data: object,
-  original_data: object,
-  feedback_type: string,
-  feature_name?: string,
-  feature_value?: any,
-  feedback_choice?: string,
-  feedback_message?: string
-}
-
-export interface IFeedbackForList {
-  id: number,
-  user_id: string,
-  model_name: string,
-  dataset_name: string,
-  created_on: Date,
-  feedback_type: string,
-  feature_name?: string,
-  feature_value?: any,
-  feedback_choice?: string,
-  feedback_message?: string
-}
-
-export interface IFeedbackDisplay {
-  id: number,
-  user: IUserProfileMinimal,
-  created_on: Date,
-  model: { id: number, file_name: string },
-  dataset: { id: number, file_name: string },
-  target_feature?: string,
-  feedback_type: string,
-  feature_name?: string,
-  feature_value?: any,
-  feedback_choice?: string,
-  feedback_message?: string
-  user_data: object,
-  original_data: object
-  replies: IFeedbackReply[]
-}
-
-export interface IFeedbackReply {
-  id: number,
-  user: IUserProfileMinimal,
-  created_on: Date,
-  content: string,
-  reply_to_reply?: number
-}
-
 export interface RowDetails {
-    index: number;
-    item: any;
-};
-=======
-}
->>>>>>> 092a7b32
+  index: number;
+  item: any;
+}