--- conflicted
+++ resolved
@@ -88,7 +88,6 @@
             RunTestRequest request = requestBuilder.build();
             logger.debug("Sending requiest to ML Worker: {}", request);
 
-<<<<<<< HEAD
             try {
                 testResult = client.getBlockingStub().runTest(request);
                 res.setResult(testResult);
@@ -100,15 +99,6 @@
             } catch (StatusRuntimeException e) {
                 res.setStatus(TestResult.ERROR);
                 res.setMessage(e.getMessage());
-=======
-            testResult = client.getBlockingStub().runTest(request);
-
-            res.setResult(testResult);
-            if (testResult.getResultsList().stream().anyMatch(r -> !r.getResult().getPassed())) {
-                res.setStatus(TestResult.FAILED);
-            } else {
-                res.setStatus(TestResult.PASSED);
->>>>>>> e3855847
             }
         }
         testExecution.setResult(res.getStatus());
@@ -129,7 +119,7 @@
             .parallelStream().forEach(tests -> tests.forEach(test -> {
                 try {
                     result.add(runTest(test.getId()));
-                } catch (IOException | MLWorkerException e) {
+                } catch (IOException e) {
                     logger.error("Failed to run test {} in suite {}", test.getId(), test.getTestSuite().getId(), e);
                 }
             }));
