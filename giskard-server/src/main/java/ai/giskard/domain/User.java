--- conflicted
+++ resolved
@@ -68,11 +68,7 @@
     @Setter
     @Getter
     @NotNull
-<<<<<<< HEAD
-    @Column(name="is_active",nullable = false)
-=======
-    @Column(name = "is_active", nullable = false)
->>>>>>> 1da6f02f
+    @Column(name="is_active", nullable = false)
     private boolean activated = false;
 
     @Setter
