--- conflicted
+++ resolved
@@ -3,52 +3,29 @@
 import ai.giskard.config.Constants;
 import com.fasterxml.jackson.annotation.JsonIdentityInfo;
 import com.fasterxml.jackson.annotation.JsonIgnore;
-<<<<<<< HEAD
+
 import com.fasterxml.jackson.annotation.ObjectIdGenerators;
 import org.apache.commons.lang3.StringUtils;
 import org.hibernate.annotations.BatchSize;
-
-=======
-
-import java.io.Serializable;
-import java.time.Instant;
-import java.util.Collections;
-import java.util.HashSet;
-import java.util.Locale;
-import java.util.Set;
->>>>>>> 2d716653
 import javax.persistence.*;
 import javax.validation.constraints.Email;
 import javax.validation.constraints.NotNull;
 import javax.validation.constraints.Pattern;
 import javax.validation.constraints.Size;
-<<<<<<< HEAD
+
 import java.io.Serializable;
 import java.time.Instant;
 import java.util.Collections;
 import java.util.List;
 import java.util.Locale;
 import java.util.Set;
-=======
-
-import org.apache.commons.lang3.StringUtils;
-import org.hibernate.annotations.BatchSize;
-import org.springframework.data.annotation.CreatedBy;
-import org.springframework.data.annotation.CreatedDate;
-import org.springframework.data.annotation.LastModifiedBy;
-import org.springframework.data.annotation.LastModifiedDate;
->>>>>>> 2d716653
 
 /**
  * A user.
  */
 @Entity
-<<<<<<< HEAD
-@Table(name = "\"user\"")
+@Table(name = "giskard_users")
 @JsonIdentityInfo(generator = ObjectIdGenerators.PropertyGenerator.class,property = "id")
-=======
-@Table(name = "giskard_users")
->>>>>>> 2d716653
 public class User extends AbstractAuditingEntity implements Serializable {
 
     private static final long serialVersionUID = 1L;
@@ -158,12 +135,9 @@
 
     // TODO andreyavtomonov (14/03/2022): migration
     public Set<Role> getRoles() {
-<<<<<<< HEAD
-=======
         if (role == null) {
             return Collections.emptySet();
         }
->>>>>>> 2d716653
         return Collections.singleton(role);
     }
 
@@ -184,7 +158,14 @@
         return getClass().hashCode();
     }
 
-<<<<<<< HEAD
+    @Override
+    public String toString() {
+        return "User{" +
+            "id=" + id +
+            ", login='" + login + '\'' +
+            '}';
+    }
+//// TODO andreyavtomonov (14/03/2022): remove after inge
     @lombok.Setter
     @lombok.Getter
     @JsonIgnore
@@ -198,16 +179,6 @@
 
 
     //// TODO andreyavtomonov (14/03/2022): remove after inge
-=======
-    @Override
-    public String toString() {
-        return "User{" +
-            "id=" + id +
-            ", login='" + login + '\'' +
-            '}';
-    }
-//// TODO andreyavtomonov (14/03/2022): remove after inge
->>>>>>> 2d716653
     //public String getCreatedBy() {
     //    return null;
     //}
